<<<<<<< HEAD
piuparts (0.78) UNRELEASED; urgency=medium

  [ Andreas Beckmann ]
  * piuparts.py:
    - Refactor internal handling of reference chroot state.
    - Do not run custom scripts before/after installing fake essential
      packages.
    - Only warn on broken symlinks found between installing the dependencies
      of the package to be tested and installing the package itself.
    - Keep track of md5sums of the list of available packages in the chroot
      to recognize mirror pushes during distupgrade tests and outdated
      --end-meta meta-data.
    - Mount a new devpts instance on /dev/pts and /dev/ptmx inside the chroot
      for better pty separation from the host. Inspired by pbuilder.
    - Arguments to the --ignore/--ignore-regexp options (and internal
      ignored_files/ignored_patterns settings) that are prefixed with a ':'
      will verbosely log the ignored files if matched.
    - New option --upgrade-before-dist-upgrade for 2-stage upgrades:
      'apt-get upgrade && apt-get dist-upgrade'.
  * piuparts.conf:
    - Use more aliases for mapping between releases and codenames to reduce
      the amount of changes needed on "moving targets" (like stable22sid)
      after a stable Debian release.
    - Set keyring for archived distros to debian-archive-removed-keys.gpg.
  * piuparts.conf.anbe: Add some more example sections.
  * piupartslib/packagesdb.py:
    - Add new state "outdated" to ignore packages if a dependency distro
      already has a newer version.  (Closes: #856846)
    - Resolve packages in "outdated" state after dependency databases are
      initialized.
  * piuparts-slave.py:
    - Run piuparts on dummy package "TARBALL" (but skip tests) to create
      tarballs.
    - Add "chroot-meta-auto" config option to automatically maintain cached
      target chroot meta data (using --end-meta and --save-end-meta) for
      distupgrade tests instead of generating it on-the-fly.
    - Flush pending logfiles upon startup.
  * piuparts-analyze.py:
    - Process newest logfiles first, in case of timeouts.
    - Drop report_packages_with_many_logs(), obsoleted by archiving old logs.
    - Remove support for magic "$DISTRO/None" versions.
  * piuparts-report.py:
    - Plot all states in the graphs.
    - Support new states in plots (varying number of columns in counts.txt).
    - Reorder stacking in the bts_stats plot.
    - Defer rewriting unmodified maintainer and source summaries, refresh them
      once per month.
  * custom-scripts: Check for dummy package "TARBALL" to detect tarball
    creation phase.
  * scripts/is_testable_uninstallable:
    - Add exceptions to skip distupgrades of many buggy ancient packages.
      (Closes: #688250, #696081)
  * scripts/post_setup_dummy_users: Skip regular users when testing dpsyco*.
  * scripts/pre_distupgrade_exceptions:
    - Disable APT::Immediate-Configure on some squeeze->wheezy upgrade paths.
    - Add exceptions for old buggy packages.
  * scripts/post_{setup,distupgrade}_zz_backports: Avoid downgrading
    systemd/udev from jessie-backports to jessie during removal phase.
    (Closes: #856845)
  * scripts-broken-symlinks/post_install_extras_unbreak_symlinks: New script
    for "fixing" some broken symlinks (e.g. by installing selected suggested
    packages) in tests using --fail-on-broken-symlinks.
  * scripts-debug-triggers/: New scripts for enabling dpkg trigger debugging.
  * conf/crontab-*: Set PATH and run scripts without absolute path.
  * master-bin/detect_archive_issues:
    - Look at failed logs older than 24 hours (48 hours previously).
    - Mark logfiles for immediate recycling upon first appearance.
    - Run twice per day, moving new logs to untestable within 24-36 hours.
  * master-bin/detect_network_issues:
    - Report the issues found in each logfile.
    - Detect alternate wording of gpg verification error.
  * master-bin/detect_piuparts_issues:
    - Report the issues found in each logfile.
    - Recognize more problems caused by a full filesystem.
    - Recognize more failures when connecting to databases.

  [ Holger Levsen ]
  * update TODO. Work on buster has begun. \o/
  * generate_daily_report.in: only add runtime to external script output if
    not already included.
  * master-bin/report_untestable_packages.in:
    - also report runtime.
    - only act on sections with precedence < 100.
  * master-bin/detect_network_issues.in:
    - dynamically report detected issues.
    - move check for outdated reference chroot to detect_piuparts_issues.
  * master-bin/detect_piuparts_issues.in:
    - dynamically report detected issues.
  * instances/piuparts.conf-template.pejacevic:
    - Add new suites to be tested:
      - stable2sid, upgrading jessie -> sid (skipping testing/stretch) to find
        possible upgrade problems before a package migrates to testing
      - stable22sid, upgrading jessie -> stretch -> sid
      - oldstable222sid, upgrading from wheezy -> jessie -> stretch -> sid
        (Closes: #859620)
      - jessie2Xstretch-rcmd, doing two-stage upgrades (apt-get update &&
        apt-get dist-upgrade) from jessie to stretch (with
        --install-recommends)
    - Adjust precedences for most of the tested suites, set precedence to 100
      for suites which don't change anymore.
    - Set idle-sleep to 3600 seconds, the results pages are only updated twice
      a day anyway.
  * Update README_server.txt.
  * htdocs/index.tpl: announce new suites.

 -- Andreas Beckmann <anbe@debian.org>  Sun, 12 Mar 2017 23:30:21 +0100

=======
>>>>>>> 58eedac3
piuparts (0.77) unstable; urgency=medium

  [ Andreas Beckmann ]
  * distros.conf:
    - Add aliases for oldstable and oldoldstable.
    - Update aliases for stretch being released as stable.
  * piuparts.py:
    - Add to ignored_files:
      + /etc/rc.local
      + /etc/X11/Xwrapper.config  (Closes: #859929)
      + /var/lib/apt/daily_lock
  * piuparts-analyze.py:
    - Do not ignore Ctrl-C.
  * scripts/post_distupgrade_base_cleanup: Remove (transitional) sysvinit from
    stretch.  (Closes: #860819)
  * scripts/pre_distupgrade_zz_database-server: Do not migrate manually from
    mysql-server to default-mysql-server (aka mariadb-server), there is now a
    transitional mysql-server package in stretch.

  [ Holger Levsen ]
  * piuparts-report.py:
    - update navigation to point to piuparts.conf-template.pejacevic.

 -- Holger Levsen <holger@debian.org>  Sat, 03 Jun 2017 23:08:19 +0200

piuparts (0.76) unstable; urgency=medium

  [ Andreas Beckmann ]
  * piuparts.py:
    - Add to ignored_files:
      + /usr/share/texmf/ls-R
    - Remove from ignored_files:
      - /usr/share/keyrings/debian-archive-removed-keys.gpg~
    - Do not require --scriptsdir for proper operation.  (Closes: #855038)
    - Make install_over_symlink tests fail by default, add
      --warn-on-install-over-symlink option to demote this to a warning.
    - Add --install-suggests option.
    - Fall back to generating the reference chroot state on-the-fly if the
      --end-meta file is missing.
    - Make logged command lines shell-safe with pipes.quote().
  * piuparts.conf:
    - Use --warn-on-install-over-symlink for tests ending before stretch.
    - Enable scripts-log-alternatives for [sid] and [stretch].  (See: #850917)
    - Add new suite: oldstable22testing, upgrading wheezy -> jessie -> stretch.
  * piuparts.conf.anbe: Add some more example sections.
  * distros.conf: Add support for sid-debug, stretch-debug.
  * piuparts-slave.py:
    - Replace literal ESC (0x1b) chars with string '[ESC]' for easier
      copy+paste from logfiles.
    - Make logged command lines shell-safe with pipes.quote().
  * piuparts-analyze.py:
    - Also process untestable/*.log.
  * instances/*: Generate the config files piuparts.conf.pejacevic,
    piuparts.conf.piu-slave-bm-a, piuparts.conf.piu-slave-ubc-01 (new) and
    piuparts.conf.piu-slave-1und1-01 (unused) from a common template to keep
    the settings in sync, since they should only differ in mirror and arch.
  * Clean up leftover /etc/piuparts/scripts/post_setup_experimental.
    (Closes: #854317)
  * scripts/post_setup_minimize:
    - Exclude gcc-4.8-base from jessie chroot.
  * scripts/pre_install_database-server: Add/fix some database requirements.
  * scripts/pre_distupgrade_zz_database-server: Switch from mysql-server to
    default-mysql-server (aka mariadb-server) for selected packages on
    upgrades to stretch, otherwise they will lose their database server.
    Try 'dpkg --configure --pending' after failed upgrades in case the
    database server was started too late - after a client tried to access it.
  * scripts/pre_remove_40_find_missing_md5sums: Correctly escape backslashes
    in filenames.
  * scripts/pre_remove_exceptions: Handle removal of more packages pulling in
    'init'.
  * Add/update exceptions for ancient packages in
    scripts/is_testable_uninstallable, scripts/pre_install_exceptions, and
    scripts/post_distupgrade_exceptions.
  * master-bin/detect_piuparts_issues: Recognize more cases of full disks.
  * master-bin/detect_network_issues: Recognize unauthenticated packages.
  * Add known_problems/problems_and_no_force_issue.conf to recognize non-fatal
    failures when attempting to remove essential packages.
  * Add bug template for failing to upgrade from testing to sid.
  * Add bug template for shipping broken symlinks.

  [ Holger Levsen ]
  * piuparts.py:
    - Apply patch from Maxime Lareo to allow usage of --keep-sources-list
      without --basetgz. (Closes: #841157)
    - Add to ignored_patterns:
      + /srv/.* (Closes: #848186)
    - Add my copyright note according to git blame.
  * Add python (>= 2.7) to the depends of piuparts-master and piuparts-slave
    as dh-python has been changed to only add python depends if it finds
    python code in PATH. Thanks lintian.
  * Replace httpredir.debian.org with deb.debian.org everywhere: with deb.d.o
    apt will use SRV records to go directly to the mirror, with httpredir.d.o
    there will be http redirects for every file.
  * slave_run: Fix bug which prevented a different number of slaves to be
    started than defined in the configuration. Also add a check to ensure that
    this optional argument is an integer and within the defined maximum number
    of slaves.
  * slave_stop: New script to stop all piuparts-slaves on a host.
  * slave_stop.8: Add new manpage for this new script, also update slave_run.8
    to mention slave_stop.8.
  * Update README_pejacevic.txt and README_server.txt.
  * Drop instances/piuparts.conf.lamarr and …/piuparts.conf.goldwasser.
  * htdocs/index.tpl:
    - Announce 2nd piuparts-slave, explain this is a three host setup now,
      mention that pejacevic is a four core system and other news.
    - Make "contribute" a link.
  * archive_old_logs: use xargs -P $NUM_CPU and -n 1 to compress old logs in
    parallel.
  * update-piuparts-(master|slave)-setup: touch $PIUPARTS_TMPDIR/.nobackup to
    exclude it from backups made by DSA.
  * conf/crontab-master.in: run piuparts-report twice a day instead of trying
    four times a day, which hasn't worked out for a long time.
  * generate_daily_report.in: measure runtime of this script and the scripts
    started by it.
  * detect_(network|piuparts|archive)_issues.in: measure runtimes too.
  * reschedule_oldest_logs.in: measure runtime.

  [ Michael Stapelberg ]
  * Add support for logging update-alternatives calls using optional
    custom-scripts/scripts-log-alternatives/  (Closes: #850917)

 -- Holger Levsen <holger@debian.org>  Sun, 12 Mar 2017 17:55:07 +0100

piuparts (0.75) unstable; urgency=medium

  [ Andreas Beckmann ]
  * piuparts.py:
    - Add to ignored_files:
      + /etc/network/
      + /etc/php/7.0/ and selected subdirs
      + /var/lib/apache2/
    - Run panic handlers in reverse order.
    - Add --shell-on-error option to simplify debugging of piuparts failures.
      Starts an interactive shell in the chroot if an error occurred.
    - Unmount /proc/sys/fs/binfmt_misc only if mounted.
    - Query the apt version in the chroot.  (Closes: #851517)
    - Use apt_pkg.version_compare().
  * piuparts.conf:
    - Add new suite: stretch-rcmd (test with --install-recommends).
    - Add new suite: jessie2stretch-rcmd (test with --install-recommends).
    - Add new suite: stretch-security.
    - Add new suite: stretch-pu (test packages in stretch-proposed-updates).
    - Add new suite: stretch2proposed.
    - Reduce delay before rescheduling untestable packages.
  * piuparts-analyze.py:
    - Adjust debianbts syntax to be compatible with both jessie and stretch.
    - Improve exception handling.
  * Handle more database setup issues.
  * Add/adjust some exceptions for ancient packages.
  * scripts/pre_install_extras: Add examples how to preseed license acceptance
    for non-free and downloader packages.
  * scripts/pre_distupgrade_zz_database-server: Run pg_upgradecluster during
    dist-upgrades.
  * scripts/post_distupgrade_hack_debsums: Limit to squeeze->wheezy and merge
    into scripts/post_distupgrade_exceptions.
  * scripts/{pre,post}_remove_exceptions: Support removal of essential
    packages with apt-get from stretch onwards.
  * known_problems/piuparts-depends-dummy_error.conf: Recognize the failure
    from 'apt-get install piuparts-depends-dummy.deb'.
  * known_problems/problems_and_no_force_error.conf: Recognize the apt 1.1
    message on attempted removal of essential packages.
  * master-bin/detect_piuparts_issues: Recognize more cases of full disks.

 -- Holger Levsen <holger@debian.org>  Wed, 25 Jan 2017 13:19:30 +0100

piuparts (0.74) unstable; urgency=medium

  [ Andreas Beckmann ]
  * piuparts.py:
    - Add to ignored_files:
      + /etc/modprobe.d/
    - Add new class of is_testable_* custom scripts: A non-zero return value
      makes the test succeed without actually installing the package. Use for
      packages that cannot be tested with piuparts by design or are broken in
      an unfixable way.  (Closes: #682739)
    - Ensure /etc/resolv.conf in the chroot has permissions 0644 to match a
      possible recreation of that file by resolvconf.  (Closes: #660350)
    - Increase output limit to 8 MB.  (Closes: #794331)
    - Increase single command time limit to 60 minutes.
  * piuparts.conf:
    - New section [sid-strict], testing with --install-remove-install and
      failing on leftover files.  (Closes: #604406)
    - Only warn on leftover files for [sid] and use the same settings for
      both [sid] and [stretch], since these are now used by britney to block
      testing migration in case of regressions.
  * piuparts.conf.anbe: Add some more example sections.
  * piuparts-slave.py:
    - Increase test timeout to 90 minutes.
  * piuparts-analyze.py:
    - Also consider bugs filed against source packages.
  * piuparts-reports.py:
    - Mark arch:all packages with an :all suffix in package lists.
    - Report skipped tests.
  * Makefile: Add check-whitespace target looking for trailing whitespace etc.
  * scripts/pre_install_database-server: Use default-mysql-* from stretch
    onwards.
  * scripts/post-{install,purge}-exceptions: Wait for dkms progress indicator
    to terminate.
  * scripts/post_distupgrade_exceptions: Work around some jessie->stretch
    issues.
  * scripts/is_testable_uninstallable: New custom script to exclude some
    uninstallable (or similarly broken) packages from being tested.
  * scripts/post_setup_minimize: New custom script to minimize chroots.
    - Remove tzdata and lsb-base from sid and stretch.
  * scripts/post_setup_dummy_users: New custom script to create dummy groups
    and users that block ids that are likely being used by the host system.
  * scripts/post_{setup,distupgrade}_experimental: Removed, obsolete since
    restoring the initial package selection supports downgrades (0.64).
  * custom-scripts/scripts-debug-{remove,purge}/: Improved debugging of
    maintainer scripts during package removal.
  * Overhaul some more custom scripts.
  * known_problems/debsums_mismatch_*.conf: Report missing symlinks and
    directories.
  * known_problems/needs_rebuild_issue.conf: Report "called
    emacs-package-install as a new-style add-on, but has no compat file"
  * known_problems/test_was_skipped_issue.conf: New known problem for skipped
    tests.
  * master-bin/detect_network_issues: Detect "E: The repository '.*' does no
    longer have a Release file."
  * master-bin/detect_piuparts_issues: Detect 'invoke-rc.d: initscript mysql,
    action "restart" failed.'
  * master-bin/reschedule_piuparts_tests: New experimental helper script for
    rescheduling piuparts tests based on detected known problems.

  [ Holger Levsen ]
  * Apply patch by Antonio Ospite to workaround #847788 by force-unmounting
    /proc/sys/fs/binfmt_misc - some java packages trigger update-binfmts,
    which mounts /proc/sys/fs/binfmt_misc but never unmounts it.
    (Closes: #704037) - Thanks Antonio!
  * Add build-depends to dh-python, thanks lintian.
  * Bump copyright years.

  [ Sean Whitton ]
  * piuparts.py: use `apt-get install ./foo.deb` instead of `dpkg -i
    ./foo.deb && apt-get install -yf` for more reliable dependency
    resolution. (Closes: #825487)

 -- Holger Levsen <holger@debian.org>  Sun, 15 Jan 2017 11:59:00 +0100

piuparts (0.73) unstable; urgency=medium

  * Add new option, --hard-link, and do *not* use it by default.
    (Closes: #841025)

 -- Holger Levsen <holger@debian.org>  Tue, 06 Dec 2016 18:14:19 +0100

piuparts (0.72) unstable; urgency=medium

  [ Holger Levsen ]
  * instances/piuparts.conf.pejacevic: test jessie2bpo and jessie2bpo2stretch.
  * piuparts.py:
    - Fix devpts mounting to use the correct gid=5,mode=620 mount options.
      Patch taken from Adam Conrad. (Closes: #829146)
    - explain (as a code comment) why /root/.rnd shouldn't be ignored.
      (Closes: #750099)
    - Add /var/log/apt/eipp.log.xz to ignored files. (Closes: #830527)
  * custom-scripts/scripts/pre_remove_exceptions: force removal of usrmerge
    package. (Closes: #798374)

  [ Stefano Rivera ]
  * Don't test the current Debian release status, tracking that is
    distro-info-data's problem. (Closes: #827411)

 -- Holger Levsen <holger@debian.org>  Wed, 03 Aug 2016 11:24:56 +0200

piuparts (0.71) unstable; urgency=medium

  [ Andreas Beckmann ]
  * piuparts.py:
    - Define namedtuple FileInfo globally s.t. it can be pickled.
    - New option --no-check-valid-until to set apt option
      Acquire::Check-Valid-Until=false for testing archived releases.
    - Clear all locale settings from the environment before running commands
      in the chroot.
  * piuparts.conf:
    - Use --no-check-valid-until for squeeze.
    - New section [wheezy-security] (also used by wheezy LTS).
    - New section [jessie-security].
  * distros.conf: squeeze-* has been archived/removed.
  * piuparts-analyze.py:
    - Skip logfile on HTTPError while querying the BTS.
  * piuparts-reports.py:
    - Skip section on HTTPError while downloading Packages.
  * post_setup_forbid_home: Adjust for basefiles now shipping /home/
  * Add/adjust some exceptions.

  [ Holger Levsen ]
  * Bump standards version to 3.9.8, no changes needed.

 -- Holger Levsen <holger@debian.org>  Thu, 05 May 2016 14:03:30 +0200

piuparts (0.70) unstable; urgency=medium

  [ Andreas Beckmann ]
  * piuparts.py:
    - Add to ignored_files:
      + /etc/sysctl.d/99-sysctl.conf (dangling symlink to ../sysctl.conf)
      + /var/log/btmp
    - Canonicalize mountpoint inside the chroot to avoid mounting over
      symlinks and possibly outside the chroot.
    - --install-remove-install runs 'apt-get install --reinstall $pkg', too.
  * post_distupgrade_base_cleanup: Remove libprocps3 in stretch.
  * pre_remove_40_find_unowned_lib_links: Handle another mpi alternative.
  * Add bug template for maintainer scripts incorrectly complaining about
    being called with unknown arguments.

  [ Holger Levsen ]
  * conf/distros.conf and instances/piuparts.conf.pejacevic: move squeeze to
    archive.debian.org, stop testing squeeze only suites - but keep testing
    upgrades to wheezy suites.
  * Fix typo in piuparts_slave_join.8.txt, thanks lintian.

 -- Holger Levsen <holger@debian.org>  Tue, 08 Mar 2016 13:00:22 +0100

piuparts (0.69) unstable; urgency=medium

  * piuparts.py: add to ignored_files:
    - /var/lib/pkcs11proxyd/ (Closes: #810703)
  * piuparts.1.txt: Fix typos, thanks to Дилян Палаузов and lintian.
  * debian/control:
    - Bump standards version to 3.9.7, no changes needed.
    - Use more secure https URL for Vcs-Git: header, thanks lintian.
    - Use /git/ not /cgit/ in Vcs-* headers.
  * debian/copyright: bump years for my contributions to 2016.

 -- Holger Levsen <holger@debian.org>  Sat, 13 Feb 2016 12:46:10 +0100

piuparts (0.68) unstable; urgency=medium

  * Dedicated to the memory of Ian Murdock.
    Thank you very much for starting and shaping Debian, Ian! The world would
    be very different today without your work and you will never be forgotten.

  [ Andreas Beckmann ]
  * piuparts.py:
    - Simplify mounting/unmounting into the chroot.
    - Mount a 64 MB tmpfs onto /dev/shm in the chroot.  (Closes: #793487)

  [ Sven Haardiek ]
  * Add option "--single-packages" to test every package specified via path or
    package name individually. (Closes: #810237)

  [ Michael Prokop ]
  * piuparts.py:
    - Execute dist-upgrade also when using --existing-chroot option.
      (Closes: #798266)

 -- Holger Levsen <holger@debian.org>  Tue, 02 Feb 2016 10:33:40 +0100

piuparts (0.67) unstable; urgency=medium

  [ Holger Levsen ]
  * Add wheezy-pu to the suites being tested. (Closes: #800094)

  [ Andreas Beckmann ]
  * piuparts.py:
    - Ensure /etc/mtab exists in the chroot.
    - Record and compare file owner and group names instead of uid/gid.
  * Add support for adequate tag ldd-failure. (Closes: #793108)
  * scripts/post_distupgrade_exceptions:
    - Fix the /etc/nsswitch.conf wheezy -> jessie upgrade handling.
  * Update custom scripts handling databases.
  * Add bug template for wheezy -> jessie -> stretch upgrades.

 -- Holger Levsen <holger@debian.org>  Sat, 17 Oct 2015 16:32:06 +0200

piuparts (0.66) unstable; urgency=medium

  * Add python-lzma to build-depends, as the tests need it now.

 -- Holger Levsen <holger@debian.org>  Wed, 26 Aug 2015 00:59:42 +0200

piuparts (0.65) unstable; urgency=medium

  [ Andreas Beckmann ]
  * piuparts.py:
    - Create sources.list entries for --testdebs-repo with '[ trusted=yes ]'
      to avoid needing --do-not-verify-signatures which would act globally.
    - Add --fake-essential-packages option to include packages in the base
      chroot that are not removed after the test. These are available during
      purge and for checking against mistreatment.
    - Increase permitted command output volume from 3 MB to 4 MB (for daptup).
    - Only ignore 'dpkg -i' failures that can be fixed by 'apt-get -f
      install'.  (Closes: #794628)
    - Set Architecture of piuparts-depends-dummy to match the package to be
      tested.
  * piuparts.conf.anbe: Add some more example sections.
  * piupartslib/packagesdb.py:
    - Put package in 'dependency-does-not-exist' state if a pass/ log exists
      but a dependency has been removed from the archive since then.
    - Prepare improvements for handling foreign arch dependencies.
  * piupartslib/open_packages_url(): Support xz-compressed and uncompressed
    Packages files.
  * piuparts-master-backend.py:
    - Catch URLError, log it and abort without backtrace.
  * piuparts-common: Add Depends: python-lzma.
  * scripts/pre_remove_40_find_unowned_lib_links: Ignore some symlinks caused
    by mpi-default-dev and libglide2/libglide3.
  * Add/adjust some exceptions for ancient packages.

 -- Holger Levsen <holger@debian.org>  Tue, 25 Aug 2015 08:23:51 +0000

piuparts (0.64) unstable; urgency=medium

  [ Holger Levsen ]
  * Add FancyIndexing to piuparts-master.conf and enable apache syntax
    highlighting in vim. (Thanks DSA!)
  * Use httpredir.debian.org instead of http.debian.net. (Closes: #783617)
  * Add support for adequate tag missing-pkgconfig-dependency.
    (Closes: #783528)
  * Use revdate: in the asciidoc headers of manpages instead of DATE in the
    body to achieve reproducible builds and set the revdate: to the last
    modification date of each manpage.

  [ Andreas Beckmann ]
  * piuparts.py:
    - Use 'dpkg-query -W' instead of 'dpkg --get-selections' to record
      architecture and version information for installed packages, too.
    - Restore the selections to the package versions from the reference chroot
      in scenarios like sid+experimental where more than one version could be
      available. Use --force-yes since this may involve downgrades.
  * piuparts.conf:
    - New global setting: basetgz-sections, used by piuparts-slave only.
    - Switch to separate tarball sections.
  * piuparts-slave.py:
    - Add support for special sections that only create/refresh reference
      basetgz tarballs without testing packages. The basetgz can be shared
      between multiple sections without being affected by their flags.

 -- Holger Levsen <holger@debian.org>  Fri, 12 Jun 2015 13:42:52 +0200

piuparts (0.63) unstable; urgency=medium

  [ Andreas Beckmann ]
  * piuparts.py:
    - Add to ignored_files:
      + /etc/clamav/
      + /etc/lighttpd/
      + /etc/lighttpd/conf-available/
    - Increase verbosity when reporting things installed over directory
      symlinks: report all symlinks and their targets.
    - Reinstall base system packages missing upon removal with
      --no-install-recommends.
    - Mount /dev/pts into the chroot. Wanted by recent apt.
    - Fix usage of schroot with chroot names without ':'.  (Closes: #773874)
    - Resolve distro aliases before setting PIUPARTS_DISTRIBUTION.
    - Fix running debootstrap if --do-not-verify-signatures is given.
      (Closes: #781673)
  * piuparts.conf:
    - Enable --warn-on-debsums-errors for all jessie tests.
    - Add new suite: jessie-pu (test only packages in jessie-proposed-updates).
    - Add new suite: jessie-rcmd (test with --install-recommends).
    - Add new suite: wheezy2jessie-rcmd (test with --install-recommends).
    - Add new suite: stretch.
    - Add new suite: jessie2stretch.
  * piuparts.conf.anbe: Add many more example sections.
  * distros.conf: Reactivate 'testing' and 'stable' aliases.
  * piupartslib/packagesdb.py:
    - Consider logfile age in addition to the time waiting for recycling.
  * piuparts-slave.py:
    - Handle Ctrl-C while downloading Packages files and flush/unreserve, too.
    - Catch another exception that may happen while talking to the master.
  * detect_archive_issues: Move archive_issues.txt from htdocs/ to master/.
  * detect_piuparts_issues: Detect transient apt-cache failures.
  * generate_daily_report: Remove obsolete .html files (e.g. summaries for
    removed source packages or obsolete maintainer addresses) after 30 days.
  * reschedule_oldest_logs:
    - Fix gradual oldest-first recycling if nearly all logs are candidates.
    - Recycle/expire pass/ logs only if the section is (recycle-)idle.
  * scripts-apt-first/pre_distupgrade_zz_apt_first: New custom script for
    upgrading apt first and having the new apt perform the remaining upgrade.
  * scripts-sysvinit/pre_distupgrade_zz_sysvinit: New custom script for doing
    wheezy->jessie upgrade tests while keeping sysvinit as init if possible.
  * scripts/pre_remove_40_find_unowned_lib_links: Ignore /lib/ld-lsb.so.[123]
    links created by lsb-core.
  * scripts-no-usr-share-doc: Add exception for localepurge.
  * post_distupgrade_base_cleanup: New custom script for generalized libdbX.Y
    exceptions.
  * Update exceptions for squeeze-lts.
  * Add/update exceptions for many packages.
  * Add/update some bug templates.
  * known_problems/{initdscript_lsb_header_issue,insserv_error}.conf:
    Report "service.*already provided", too.

  [ Holger Levsen ]
  * piuparts.conf.pejacevic: add new suite: jessie2proposed.
  * piuparts.conf.piu-slave-1und1-01: merge changes from pejacevic config but
    replace amd64 with i386.
  * crontab-master.in: update webpages every six hours.
  * piuparts-reports.py:
    - Link to the new "Debian Package Tracker" (tracker.debian.org) instead to
      the old "Package Tracker System" (PTS).
    - Switch links to lintian.debian.org to https.
  * crontab-slave.in: try to start slave every hour to make sure it's always
    running.
  * Use "autopep8 --max-line-length=160" to re-format all .py files, then also
    use "-a" on a 2nd run.
  * test_config.py: update for Jessie being stable and Stretch being the new
    testing suite.
  * debian/copyright: Remove space from W3C FreeUse licence name, thanks
    lintian.
  * Update piuparts.py, piuparts.1.txt and README_server.txt due to the fact
    that jessie is the new stable and testing is stretch now.

 -- Holger Levsen <holger@debian.org>  Mon, 27 Apr 2015 16:46:29 +0200

piuparts (0.62) unstable; urgency=medium

  * Default to http://http.debian.net/debian instead of the deprecated
    http://cdn.debian.net service as default mirror. (Closes: #774471)

 -- Holger Levsen <holger@debian.org>  Tue, 06 Jan 2015 10:36:39 +0100

piuparts (0.61) unstable; urgency=medium

  [ Michael Prokop ]
  * Support new scripts directive 'post_chroot_unpack', useful for adding
    apt-keys for custom apt repositories. (Closes: #767485)
  * Add custom-scripts/scripts-unused-examples/post_chroot_unpack_key_setup.

  [ Holger Levsen ]
  * piuparts.py: Add "/var/cache/apt/archives/partial/" to ignored_files.
    (Closes: #767489)
  * piuparts.py and piuparts-report: Detect four more (in)adequate issues:
    - broken-binfmt-detector
    - broken-binfmt-interpreter
    - missing-alternative
    - program-name-collision
    (Closes: #767499)
  * distros.conf: Remove unneeded URI for squeeze-lts, it just uses the
    default repository.
  * instances/pejacevic+slaves: Do not reschedule passed squeeze logs anymore.

  [ Andreas Beckmann ]
  * piuparts.py:
    - Add to ignored_files:
      + /etc/modules-load.d/modules.conf  (dangling symlink to ../modules)
    - Place an up-to-date copy of the host's /etc/resolv.conf (with comments
      stripped and whitespace normalized) in the chroot.
  * piuparts.conf:
    - Add flags-start-jessie, flags-end-jessie global variables.
    - Use --scriptsdir .../scripts-jessie for tests ending in jessie.
    - Enable --warn-on-debsums-errors for wheezy2jessie upgrades.
  * piuparts.conf.anbe: Add many more example sections.
  * distros.conf:
    - Add *updates, *backports, *proposed for jessie.
    - Switch 'testing' alias to 'stretch', but deactivate it for stable.
    - Add 'stable' alias pointing to 'jessie', deactivated as well.
  * piupartslib/dwke.py:
    - Fix parsing of known_problems/*.conf that have EXCLUDE_PATTERN.
  * piuparts-slave.py:
    - Avoid a busy loop by suspending a section for 5 minutes if basetgz
      creation is in progress or failed.
  * Add "AddDefaultCharset utf-8" to the apache2 configuration snipplet
    example, so that logfiles are displayed as UTF-8.
  * master-bin/detect_piuparts_issues: Another partial write error from tar.
  * pre_install_foreign_architecture: New script to enable foreign
    architectures for testing cross toolchain packages.
  * pre_remove_40_find_unowned_lib_links, unowned_lib_symlink_*.conf: New
    script and reports for unowned symlinks in [/usr]/lib[/<triplet>].
  * post_distupgrade_exceptions: Handle libdb5.1 removal in jessie.
  * scripts-jessie/post_setup_jessie-fake-essential: New custom script.
    - Make ucf fake-essential. (ucf may be used unconditionally during purge.)
    - Make init-system-helpers fake-essential. (Systemd service link cleanup.)
  * Rework the file-rc/sysvinit/upstart/systemd specific exceptions.
  * Remove debugging output for resolvconf.
  * Update custom scripts handling databases, experimental, ... and some more.
  * Update bug templates.

 -- Holger Levsen <holger@debian.org>  Wed, 03 Dec 2014 19:55:26 +0100

piuparts (0.60) unstable; urgency=medium

  [ Leo Iannacone ]
  * piuparts.py: when using the --existing-chroot option, instead of copying
    files, use hard links if the original chroot and destination directory
    are on the same device. (Closes: #754878)

  [ Iain Lane ]
  * Use python-distro-info to get the Debian and Ubuntu devel releases.
  * tests: Remove the Ubuntu devel release test.

  [ Holger Levsen ]
  * Update README_server.txt and README_pejacevic.txt after setting up a
    piuparts master/slave system from packages myself.
  * Drop conf/piuparts-master.sudoers from debian/piuparts-master.examples
    and include all commands piupartss needs to run as root in
    conf/piuparts-slave.sudoers.
  * Update instances/piuparts.conf* to match what is in use for
    piuparts.debian.org today. Add two new systems, goldwasser and lamarr, as
    examples taken from piuparts development.
  * Add "AddType text/plain .log" to the apache2 configuration snipplet
    example, so that logfiles are displayed in the browser.
  * Bump standards version to 3.9.6, no changes needed.
  * Replace all occurrences of old gitweb Alioth URLs with cgit ones.

 -- Holger Levsen <holger@debian.org>  Sun, 26 Oct 2014 20:07:24 +0100

piuparts (0.59) unstable; urgency=low

  [ Holger Levsen ]
  * piuparts.py:
    - mount selinuxfs read-only and on new location when possible. Thanks to
      Laurent Bigonville for the patch! (Closes: #682068)
    - Add to ignored_files:
      + /etc/sub{g,u}id[-] introduced by shadow 1:4.2-1.
  * piuparts-report.py:
    - create https URLs in source_summary_url(). This should probably be made
      configurable.
    - fix log directory creation. (Closes: #746722)
    - fix spelling of "ditto". (Closes: #746724)
    - create graph of rc and non-rc bugs filed (and fixed) since the beginning
      of piuparts testing and display it on piuparts.d.o welcome page.
    - move counts.txt from htdocs to master directory.
  * master-bin/gather_bts_stats: differate between rc and non-rc bugs.
  * Makefile:
    - Don't install crontabs and sudoers file anymore, except when
      installing from git.
    - Also cleanup python bytecode from tests.
  * Packaging:
    - install cron files for piupartsm and piupartss users in
      /usr/share/doc/piuparts-(master|slave)/examples/ (Closes: #746721)
    - split sudoers.d into master and slave and provide them in /examples/
      too.
    - install piuparts.conf.sample in /usr/share/doc/piuparts-master/examples/
    - install slave_run and slave_join in /usr/bin/ (Closes: #746718)
    - piuparts-slave.postinst: do not attempt to add the slave user's ssh
      public key to the master user's authorized key. The slave package should
      maybe recommend the master package, but definitly not pre-depend on it,
      which would be a requirement to make this work. So document this
      instead.
  * Updates various pieces of documentation, rename README_1st to README.
    Explicitly state what will break when using cdebootstrap with pbuilder.
    (Closes: #709348)
  * Update various custom-scripts (usually to workaround problems in other
    packages).
  * Switch all links to bugs.debian.org, www.debian.org, wiki.debian.org,
    packages.debian.org, anonscm.debian.org and lists.debian.org,
    db.debian.org, qa.debian.org, lists.alioth.debian.org and udd.debian.org
    to https.

  [ David Steele ]
  * dependencyparser.py - Be more lenient about the multi-arch modifiers
    accepted and stripped by the parser.
  * piuparts-report.py:
    - Fix indentation of generate_global_summary()
    - Refactor sections_by_precedence() out of generate_global_summary().
    - Restore (a copy of) the counts.txt file to the web view, in
      <section>/counts.txt.
    - Also add a link to counts.txt to the section page.
  * Remove oldstable distribution results from the JSON summary.
    - Also remove stable distribution results.

 -- Holger Levsen <holger@debian.org>  Mon, 14 Jul 2014 13:14:19 +0000

piuparts (0.58) unstable; urgency=low

  [ Holger Levsen ]
  * debian/copyright: update years.
  * piuparts.py:
    - ignore multiarch definition in_default_debian_mirrors()
      (Closes: #711370)
    - Add to ignored_files:
      + /etc/machine-id (Closes: #619244)
  * custom-scripts: add debugging output for resolvconf. (See #660350)
  * Adapt and rename conf/piuparts.apache to piuparts-master.conf as per
    apache2.4 transition. (Closes: #712384)
  * piuparts.1.txt: explain that --do-not-verify-signatures also causes
    APT::Get::AllowUnauthenticated to be set accordingly in the chroots.
  * Switch ubuntu default to 'trusty'. (Closes: #744848). Then switch it to
    'utopic'...
  * piuparts-report: Add link to ci.debian.net to navigation menu.
  * Replace http://piuparts.debian.org with https everywhere. Thanks to DSA
    for all their support running piuparts.debian.org and for everything else!

  [ Andreas Beckmann ]
  * piupartslib/packagesdb.py:
    - Add missing PackagesDB.get_version(package_name) method, needed by
      piuparts-report.
    - Add PackagesDB.get_source(package_name) method, for easy lookup of
      source package names.
  * piuparts-report.py:
    - Improve integration of known problem reports generation.
  * master-bin/detect_well_known_errors.py:
    - Classify unclassified failures as unclassified_failures.conf.

  [ David Steele ]
  * piuparts-report.py: Store test summary.json output at the section
    and global level, using a new piupartslib/pksummary.py module.
    The new Config.get_std_distro() provides a standard default distro
    name for summaries. (Closes: #740386)
  * Add python-distro-info to piuparts-common's depends and to build-depends
    as it's used in the tests too.

 -- Holger Levsen <holger@debian.org>  Thu, 01 May 2014 00:23:42 +0200

piuparts (0.57) unstable; urgency=low

  [ Ivo De Decker ]
  * piuparts-report.py: Use source version from final_distro.
    (Closes: #733900)

  [ Matthias Schmitz ]
  * Rearrange old unittests.py, use nosetests instead:
    - Move unittests.py to tests/ subdirectory,
    - Split out dependencyparser test to an extra file,
    - Add configuration for nosetests,
    - Use nosetests in Makefile target "check".
  * piuparts.py:
    - Add unittest for DefaultsFactory / Defaults.
    - Use pymox to mock the piuparts.guess_flavor() function as it would run
      lsb_release in a subprocess.
    - Move broken_symlink unittest out of piuparts.py into
      tests/test_piuparts.py so nosetests can run this test and detect
      coverage.
  * Add tests/README documenting the naming of the test classes and functions.
  * Re-enable unittests during package build
    - Don't create coverage report during pkg build.
    - Add to Build-Depends: python-debian, python-apt, python-nose,
      python-debianbts, python-yaml, and python-mox3.

  [ Andreas Beckmann ]
  * piuparts.py:
    - Add to ignored_files:
      + /etc/group.org
      + /etc/passwd.org
      + /etc/shadow.org
    - Create piuparts-depends-dummy.deb with gzip compression for
      installability with older dpkg versions.
    - Exclude virtual packages provided by the real package (but not the dummy
      package) from the Conflicts of piuparts-depends-dummy.deb.
    - Check the status of the packages after installing the supplied .debs.
      Based on an initial patch by Julien Cristau.  (Closes: #718544, #736743)
  * piupartslib/packagesdb.py:
    - load_alternate_versions_from_packages_urls(): New method to load
      alternate version numbers from a different set of URLs (e.g.
      final_distro).
    - get_best_package_state(): New method that considers successfully tested
      providers of a virtual package if the real package of the same name
      failed. Used for dependency resolution.
    - No longer special-case packages as essential-required and test them like
      normal packages (no-op test plus adequate run).  (Closes: #735907)
    - Improve ordering of packages to be tested/recycled.
  * piupartslib/dwke.py:
    - Factored out classes Problem and FailureManager and some helpers from
      detect_well_known_errors.py
  * piuparts-master-backend.py:
    - Improve master.log verbosity.
  * piuparts-report.py:
    - Mark essential-required as obsolete and hide it.
    - Integrate the reporting part from detect_well_known_errors.py.
    - Archive outdated logs even if the current version is untested.
  * master-bin/detect_well_known_errors.py:
    - Only update .kpr files, the reporting part was integrated into
      piuparts-report.
  * scripts/post_{setup,distupgrade}_force-unsafe-io: New custom script to
    automatically enable dpkg --force-unsafe-io once that is supported.
    Also divert /bin/sync and replace it with a link to /bin/true. Syncing a
    throwaway chroot is useless, but affects on the host's performance.
  * scripts/pre_install_extras: New custom script to install a linux-headers
    package before testing a *-dkms package, s.t. dkms tries to build a
    kernel module.
  * known_problems/module_build_error_issue.conf: New known problem for dkms
    module build failures.
  * known_problems/piuparts-depends-dummy_{error,issue}.conf: New known
    problem for failing to install and fixup piuparts-depends-dummy.deb.
  * Add more piuparts exceptions.
  * Handle lib32nss-mdns like ia32-libs[-gtk].

  [ Holger Levsen ]
  * piuparts.py:
    - Report adequate version used.

 -- Holger Levsen <holger@debian.org>  Fri, 14 Feb 2014 13:37:23 +0100

piuparts (0.56) unstable; urgency=low

  [ Andreas Beckmann ]
  * piuparts.py:
    - Add to ignored_files:
      + /etc/apt/apt.conf.d/01autoremove-kernels
    - Use temporary files while creating basetgz and rename afterwards.
    - Remove the package to be tested separately before removing its Depends
      and Recommends.
    - --allow-database now also enables firebird2.5-super.
  * piuparts.conf:
    - New per-section settings:
      + components
  * piupartslib/__init__.py:
    - open_packages_url(): Try Packages.gz if Packages.bz2 is not available.
      (Closes: #711157)
    - Add new class DecompressedStream.
    - open_packages_url(): Use DecompressedStream to transparently decompress
      a Packages.{bz2,gz} file while downloading and reading the content
      without requiring to store the complete file (compressed and/or
      decompressed) in memory.
  * piupartslib/packagesdb.py:
    - PackagesFile: Allow restricting to a set of package names.
  * piuparts-slave.py:
    - Use locking to prevent concurrent basetgz creation.  (Closes: #708287)
    - Use the "components" setting to restrict the archive areas being used
      in the generated sources.list.
    - Reduce memory footprint by discarding unneeded Packages file parts.
  * piuparts-report.py:
    - Report URLs of all Packages files used for a section.
    - Avoid reporting duplicate dependencies after stripping versioning.
    - Fix some invalid HTML constructs.
    - Sort maintainer summary by state: failing packages on top.
  * Improve exception handling.
  * known_problems: Upgrade adequate issue 'missing-copyright-file' from
    boring to normal and make pre_remove_50_find_missing_copyright no longer
    generate fatal errors.
  * Add support for new adequate tags missing-symbol-version-information and
    symbol-size-mismatch.
  * reschedule_oldest_logs: Report number of logfiles in recycle/.
  * Add more piuparts exceptions to work around various failures in multiple
    packages. Add a known_problem report for packages using exceptions.
  * bug-templates: Recommend to use the new dpkg-maintscript-helper commands
    dir_to_symlink/symlink_to_dir that were added in dpkg 1.17.2.
    (Closes: #720185)

  [ Holger Levsen ]
  * piuparts-report.py: use descriptive link targets for (in)adequate issues
    instead of mere tag names, thanks to Jakub Wilk for the wordings.
  * Bump standards version to 3.9.5, no changes needed.
  * Bump compat level to 9, thus build-depend on debhelper > 9.20120909~.

 -- Holger Levsen <holger@debian.org>  Mon, 16 Dec 2013 12:59:14 +0100

piuparts (0.55) unstable; urgency=low

  [ Ivo De Decker ]
  * piuparts-report.py: Add sources.yaml and section.yaml exports.

  [ Holger Levsen ]
  * Add file CONTRIBUTING, thanks to Vincent McIntyre for it! (Closes: #721348)
  * piuparts-report: Add "contact us" link.
  * piuparts.py: Explain at the very beginning of the generated log that
    contact information is part of the FAQ.

  [ Andreas Beckmann ]
  * Add bug templates for wheezy.
  * scripts-leftovers: Improve cleanup in /var/lib/systemd with fake-essential
    init-system-helpers.  (Closes: #719869)

 -- Holger Levsen <holger@debian.org>  Thu, 03 Oct 2013 15:31:38 +0200

piuparts (0.54) unstable; urgency=low

  [ Holger Levsen ]
  * known_problems: fix some adequate patterns.
  * piuparts-master: recommend apache2 | httpd.
  * README_server.txt: be more verbose about configuring sudo.
    (Closes: #711155)
  * piuparts.py and piuparts-reports.py: add "incompatible-licenses" (detected
    since adequate 0.7) and "ldd" to inadequate_tags and known_problems.

  [ David Steele ]
  * piupartslib/packagesdb.py
    - The dependency calculation for rdeps is reworked to match that used
      elsewhere, to allow package reserve() to drive waiting-for-dep to
      drive to 0 more quickly. (Closes: #705977)
    - Reworked rdep metrics (block_count, rrdep_count, waiting_count) to
      calculate on-demand. Access methods are moved from Package to
      PackagesDB.
    - Add a metric for the worst-case reverse-dependency chain length.
    - Weight the reserved packages returned by this additional factor.

  [ Andreas Beckmann ]
  * piuparts.py: add to ignored_files: /etc/hosts

 -- Holger Levsen <holger@debian.org>  Tue, 30 Jul 2013 11:05:32 +0200

piuparts (0.53) unstable; urgency=low

  [ Andreas Beckmann ]
  * *.py: Reindent and reformat, slowly moving towards PEP 8 style.
  * piuparts.py:
    - Do not run adequate checks on possibly disappearing packages.
    - Add --allow-database option that enables starting MySQL and PostgreSQL
      database servers in the chroot.  (Closes: #662633)
    - Relax the check for running processes if --allow-database is given.
  * distros.conf:
    - Add "candidates" key to merge multiple Packages files into one virtual
      distro.
    - Define wheezy-proposed and squeeze-proposed.
  * piupartslib/conf.py:
    - Add get_{packages,sources}_urls() that resolve "candidates".
  * piupartslib/packagesdb.py:
    - Add load_packages_urls() methods.
  * piuparts-{master-backend,slave,report}.py:
    - Switch to load_*_urls(get_*_urls()) for loading Packages/Sources files,
      adding support for arbitrarily composed virtual distros.
  * Makefile:
    - Stop installing python modules in $libdir/python2.6/dist-packages.
  * debian/control:
    - Bump Build-Depends: python (>= 2.7).
    - piuparts-slave: Add Depends: sudo.  (Closes: #710350)
  * New known problem: Packages with missing or incomplete .md5sums files.
  * piuparts-master.deb: Ship some piuparts.conf examples.
  * detect_piuparts_issues: Detect problems starting MySQL or PostgreSQL.
  * pre_install_database-server: New script to install a database server for
    packages that require one during postinst but only recommend or suggest
    (or maybe not even this) the server package to allow for remote db
    servers.
  * pre_distupgrade_zz_database-server: New script to upgrade (running)
    database servers before all other packages. This ensures the database
    server is running again before the dependent packages (that may declare
    'insufficient' dependencies on a 'local' database server) are upgraded.

  [ David Steele ]
  * Update python Requires to 2.7 (for argparse)
  * Edit piuparts_slave_* man pages for more information and format.
  * Specify the manpage doctype for AsciiDoc man sources.

  [ Holger Levsen ]
  * piuparts.1.txt, README.txt and README_pejacevic.txt: proof-read and
    cleaned up.
  * Move master-slave related documentation from README.txt to
    README_server.txt and leave a pointer in the former.
  * Rename README.txt to README_1st.txt.
  * piuparts-master.deb:
    - Ship README_server.txt.
    - Recommend devscripts and libsoap-lite-perl (for gather_bts_stats).
  * piuparts-report.py: Add a link to README_server.html.
  * master-bin/gather_bts_stats: write bts_stats.txt to master-directory.
  * conf/crontab-master: run gather_bts_stats daily.
  * master-bin/prepare_backup: backup bts_stats.txt and do not backup
    sources.txt.
  * piuparts.py: categorize adequate results using inadequate_tags,
    boring_tags, ignored_tags and unknown. Show adequate exit code if
    non-zero.
  * Add known_problems/*inadequate*.conf for all adequate tags we care about.
  * htdocs/index.tpl: Improve description about piuparts.debian.org.
    (Closes: #700848)

  [ Andrew Starr-Bochicchio ]
  * piuparts.py:
    - Move default keyring to distro defaults.  (Closes: #710346)
    - When distro defaults are explicitly specified, use the distro default
      mirrors (Closes: #710347).

 -- Holger Levsen <holger@debian.org>  Sun, 09 Jun 2013 12:57:52 +0200

piuparts (0.52) unstable; urgency=low

  [ Andreas Beckmann ]
  * piuparts.py:
    - Really disable PDiffs.  (Closes: #708241)
  * piuparts-master.in:
    - Use timeout to prevent master from getting stuck.  (Closes: #701618)
  * piuparts-slave.py:
    - Report upgrade tests involving downgrades as untestable.
    - Always pass --arch <arch> to piuparts.
  * piuparts-analyze.py:
    - Consider archived bugs, too.  (Closes: #669966)
  * piuparts-report.py:
    - Switch from python-rpy to python-rpy2.  (Closes: #705975)
    - rpy2: Use a noninteractive grDevice.
  * Makefile:
    - Switch default target from 'install' to 'build'.
  * scripts-no-usr-share-doc/post_setup_disable_usr_share_doc: New custom
    script to instruct dpkg to skip installing most files in /usr/share/doc.
    This catches maintainer scripts relying on /usr/share/doc content.
  * New bug template: postinst_uses_usr_share_doc.
  * piuparts-master.deb:
    - Switch Depends: python-rpy to Depends: python-rpy2.

  [ Holger Levsen ]
  * piuparts.py:
    - Run adequate (if installed) after installation test. New options
      --no-adequate and --fail-if-inadequate. (Closes: #703902)
    - Workaround #709372 and ignore broken symlinks found by adequate.
    - Do not print a "Guessed: debian" line on every run. It's the default
      anyway. (Closes: #703058)
  * piuparts-report:
    - Add templates for known_problems/inadequate_issue and inadequate_error.
    - Add link to the piuparts source at the top of the navigation menu on the
      left.
    - Add links to Debian QA group and jenkins.debian.net at the bottom of
      that navigation menu.
  * debian/control: Add adequate to piuparts' recommends.
  * piuparts-slave.postrm: Also remove /var/cache/piuparts/tmp on purge.
  * conf/crontab-master: Run generate_daily_report twice a day.
  * piuparts-slave.deb: Add piuparts_slave_run.8 and piuparts_slave_join.8
    manpages.

 -- Holger Levsen <holger@debian.org>  Mon, 27 May 2013 18:10:43 +0200

piuparts (0.51) unstable; urgency=low

  [ Andreas Beckmann ]
  * Mark all python code as utf-8 encoded.
  * piuparts.py:
    - In install-purge tests support installing extra packages before the
      package to be tested via --extra-old-packages.
    - Add --arch <arch> option to run the test for the requested instead of
      the default architecture.
    - Disable using PDiffs in order to save CPU instead of bandwidth to a
      local mirror/proxy.  (Closes: #708241)
  * piuparts.conf:
    - New global settings:
      + slave-count
    - Use installation-dependent defaults for known-problem-directory.
  * distros.conf:
    - Update backports setup after integration into the regular archive.
    - Enable stable security updates when installing stable backports.
    - Set testing = jessie and add jessie-proposed-updates.
  * piupartslib/conf.py:
    - Raise MissingSection if the requested section is not in piuparts.conf.
    - Improve handling of virtual distros.
  * piupartslib/packagesdb.py:
    - get_package(): Add flag resolve_virtual, disabled by default.
  * Rename piuparts-master.py to piuparts-master-backend.py
  * piuparts-master: New.
    - Wrapper shell script to simplify calling the master from the slave.
    - Get the 'master-directory' from piuparts.conf and chdir there.
    - Get the (global) 'log-file' from piuparts.conf and handle the error
      logging. No longer uses the section specific logfile name for errors.
  * Allow the master-command to be set in ~piupartsm/.ssh/authorized_keys to
    restrict ssh keys to only run piuparts-master.
  * piuparts-master-backend.py:
    - Raise CommandSyntaxError on unknown commands.
    - Add "section" command:
      + Make section selection part of the master-slave protocol.
      + Allow switching sections without reconnecting.
      + No longer accept section argument on the command line.
      + Switch the logfile after switching sections.
  * piuparts-slave.py:
    - Fix parsing 'idle' return value from master.
    - Let the piuparts-master (wrapper script) handle chdir and error logging.
    - Skip sections that don't exist in piuparts.conf and continue to run.
    - Pass the section to piuparts-master via the new "section" command
      instead of using a command line argument.
    - Keep the connection to the master open while switching sections. This
      reduces the number of ssh connections attempted while checking idle
      sections. Close the connection before processing packages, before going
      to sleep, and after communication errors.
    - Support empty master-command if the command is set in master's
      .ssh/authorized_keys file.
    - Change default basetgz name to {DISTRO}_{ARCH}.tar.gz.
  * piuparts-report.py:
    - Skip sections that don't exist in piuparts.conf.
    - "Missing" binary packages don't influence the overall test result of a
      source package. These are either udebs or for other architectures.
      (Closes: #699160)
    - Report the correct version for binary packages.
  * archive_old_logs:
    - Compress the archived logs.
  * detect_well_known_errors:
    - Skip sections that don't exist in piuparts.conf.
  * piuparts-master.deb:
    - Add Depends: xz-utils.
  * piuparts-slave.deb:
    - Restrict the ssh key added to master's authorized_keys to only run
      piuparts-master.
  * slave_run: Support starting multiple concurrent slaves.  (Closes: #678725)
  * Update and add new exceptions for buggy packages.
  * scripts-wheezy/post_setup_wheezy-fake-essential: New custom script to
    suppress some purge failures in wheezy.
  * post_{setup,distupgrade}_squeeze-backports: New custom scripts to improve
    support for squeeze-backports.
  * New known problem: Database setup failure (issue).

  [ David Steele ]
  * detect_well_known_errors:
    - Replace the bash script with an equivalent Python script.
    - Sort known error and issue packages by reverse dependency count,
      separating 'fail' from everything else.
      (Closes: #698526)
    - Add a PTS link to issue and error summary entries.
    - Replace the known_problem COMMAND with PATTERN and EXCLUDE_PATTERN,
      and replace grep shell calls with python re modules calls, for a
      10x speedup.
    - Validate field names, and only use valid known problem conf files.
    - Minor HTML syntax fix.
    - Minor template integration.

  [ Holger Levsen ]
  * piuparts.py:
    - Add to ignored_files:
      + /var/log/fontconfig.log (Closes: #703810) - Thanks to Hideki Yamane.
    - switch default Ubuntu distribution to "saucy".
  * Bump Standards-Version to 3.9.4.
  * Use /srv/piuparts.debian.org/ on piatti.debian.org as per DSA policy.
  * Provide instance configuration for pejacevic.d.o and piu-slave-bm-a.d.o.
  * Move README_piatti.txt and README_pejacevic.txt and update accordingly.
  * Provide two new helper scripts for running from git:
    update-piuparts-master-setup and update-piuparts-slave-setup, drop
    update-piuparts-setup.
  * Drop instances/forward.* files.
  * slave-bin/slave_run:
    - Run slave_cleanup before starting the slave.
  * slave-bin/detect_slave_problems: remove check limiting this script to be
    run on piatti only.
  * master-bin/prepare_backup: also backup sources.txt.

 -- Holger Levsen <holger@debian.org>  Wed, 15 May 2013 11:31:31 +0200

piuparts (0.50) unstable; urgency=low

  [ Andreas Beckmann ]
  * piuparts.py:
    - Add to ignored_files:
      + /var/lib/dpkg/arch
      + /usr/lib/python2.[67]/dist-packages/python-support.pth
        broken symlinks caused by python-support (see #635493 and #385775,
        thanks David Steele)
    - Call dpkg-deb with --nocheck to allow bad version numbers.
    - Pass unqualified package names to apt-cache show for lenny support.
    - Support plain URLs or local paths as --testdebs-repo argument and
      prepend/append "deb", "file://", and "./" as needed.
    - Improve the "dirname part contains a symlink" test and report
      overwritten files owned by other packages as failures.
    - Add --proxy=URL option.
    - piuparts.deb: Add Depends: piuparts-common for using distros.conf and
      piupartslib.
    - Use distros.conf to generate mirror configuration. This enables more
      complex scenarios involving partial distributions and dist-upgrades.
    - Use apt-get -t <target-release> if set in distros.conf.
  * piuparts.conf:
    - New global settings:
      + proxy
      + slave-directory
      + known-problem-directory (for known_problem definitions)
      + backup-directory (for the master script prepare_backup)
      + PYTHONPATH (to find the python modules in non-default path setups)
      + slave-load-max
    - New per-section settings:
      + depends-sections
      + basetgz-directory
    - Obsolete settings: upgrade-test-chroot-tgz.
    - Setting tmpdir is now mandatory for master/slave operation.
  * distros.conf:
    - New configuration file to describe full distributions (e.g.  sid,
      squeeze) and partial distributions (e.g. squeeze/security,
      squeeze-backports, experimental) along with their dependencies (e.g.
      base distribution) and non-default mirrors.  (Closes: #699028)
    - Allows setting a target-release (for apt-get -t ...).  (Closes: #687995)
    - Shipped in package piuparts-common.
  * piupartslib/conf.py:
    - Add methods: get_distros(), get_start_distro().
    - Add class DistroConfig for reading distros.conf.
  * piupartslib/packagesdb.py:
    - Add Package.waiting_count() and friends, populated in calc_rrdep_count.
    - Optimize reserve() and skip unavailable candidates.
    - Add method: set_dependency_databases().
    - Lookup missing packages, states, ... in the dependency_databases.
  * piuparts-master.py:
    - Sort packages to be tested by importance, i.e. descending waiting_count.
    - Use piuparts.conf global proxy setting as http_proxy.
    - Use distros.conf to compute URLs.
    - Load depends-sections for package lookup in partial distros.
  * piuparts-slave.py:
    - Tarball recreation can be disabled by setting max-tgz-age to 0.
    - Relax package existence checks to allow distupgrading to backports.
    - Fix SIGHUP handling while recycling.
    - Flush and unreserve all sections on interrupt.
    - Add support for running piuparts under /usr/bin/timeout.
    - Check system load frequently and enter sleep mode if threshold
      (piuparts.conf global setting slave-load-max) is exceeded. Operation
      will be resumed after load drops below 'slave-load-max - 1.0'. Disabled
      by default.
    - Use piuparts.conf global proxy setting as http_proxy and pass it to
      piuparts via --proxy.
    - Use distros.conf to compute URLs.
    - Use the upgrade-test-distros setting to select between install/purge
      test (if unset) and dist-upgrade test (if there are at least 2 distros).
      Drop support for running both tests for a section.
  * piuparts-analyze.py:
    - Add support for magic "$DISTRO/None" versions.
  * piuparts-report.py:
    - Call r.dev_off() after generating a plot.  (Closes: #657799)
    - Use piuparts.conf global proxy setting as http_proxy.
    - Use distros.conf to compute URLs.
    - Generate/prepend/append a default description.
    - Load depends-sections for package lookup in partial distros.
  * Makefile:
    - Add DESTDIR support.
    - Overhaul. Add dependencies between build and install targets.
    - Add support for placeholder substitution in scripts and config.
    - Perform syntax check on *.py before installation.
  * debian/rules: Set 'prefix' and 'DESTDIR' for build and install.
  * lib/read_config.sh: Factored out the piuparts.conf reading function that
    is used by all master/slave shell scripts. Shipped in piuparts.common.
    - Add support for RFC822 line continuation (wrap + indent) and comments.
  * master-bin/slave-bin: Switch to sourcing read_config.sh.
  * conf/crontab*: Substitute @sharedir@ at build time.
  * known_problems: Install to @sharedir@/piuparts/known_problems/.
  * Replace all remaining references to $HOME/bin and ~/bin with @sharedir@.
  * prepare_backup:
    - Get paths from piuparts.conf.
    - Prepare a copy of submissions.txt, too.
  * master-bin/slave-bin: Use PYTHONPATH from piuparts.conf.
  * piuparts-slave.deb:
    - Use /var/cache/piuparts/tmp as tmpdir.
    - Use /var/cache/piuparts/basetgz as basetgz-directory.
    - Populate ~piupartss/.ssh/known_hosts with localhost's hostkey.
    - Restrict the ssh key added to master's authorized_keys to only run
      piuparts-master.
  * slave_{run,join}: Rename the screen session to "piuparts_slave_screen".
  * slave_cleanup: Use pgrep to find running piuparts-slave processes.
  * slave_{run,join}: Use screen -ls to find running screen sessions.
  * slave_join: Use 'script /dev/null' hack if needed to get a writable tty.
    This avoids running the piuparts-slave screen session as root.
  * slave_run: Get paths etc. from piuparts.conf.
  * slave_run: Ensure the tmpdir exists, this could be on tmpfs.
  * detect_leftover_processes: Move statefile to slave-directory.
  * detect_stale_mounts: Merge into detect_tmp_cruft.
  * detect_tmp_cruft: Move to slave-bin and run from slave crontab.
  * detect_slave_problems:
    - Move to slave-bin and run from slave crontab.
    - Use idle-sleep setting from piuparts.conf.
    - Move statefile to slave-directory.
  * master: Get rid of the monitor-slave directory.
  * pre_install_exceptions: Handle bootcd-ia64 installation in squeeze.
  * post_distupgrade_exceptions: Handle libdb4.8 removal in wheezy.
  * pre_remove_50_find_bad_permissions: Add some exceptions.
  * pre_remove_50_find_missing_copyright: Add some exceptions.
  * post_{setup,distupgrade}_experimental: New custom scripts to improve
    support for experimental.
  * Add several exceptions for lenny and lenny2squeeze tests.
  * New script to enable Debug::pkgPackageManager during upgrades:
    scripts-debug-packagemanager/pre_distupgrade_debug_packagemanager
  * New known problem: Packages that need to be rebuild or updated for newer
    tools, e.g. due to obsolete install-info or tex-common usage.
  * New bug template: unhandled_symlink_to_directory_conversion.
  * New bug template: installs_over_existing_symlink.

  [ Holger Levsen ]
  * Mention http://piuparts.debian.org in README.txt prominently.
  * Mention github clone in htdocs/index.tpl.

  [ David Steele ]
  * Replace the Tango icon symlinks with copies.
  * Make the Tango weather icons required for master.

 -- Holger Levsen <holger@debian.org>  Fri, 15 Mar 2013 15:36:12 -0700

piuparts (0.49) unstable; urgency=low

  [ Andreas Beckmann ]
  * Add support for dist-upgrade tests of "disappearing" packages:
    - master/report: Get candidate packages from distro in the "distro"
      setting in piuparts.conf and (target) versions to test from last distro
      entry in "upgrade-test-distros". In case a package no longer exists, use
      a pseudo-version "None".  (Closes: #656438)
    - slave: Support pseudo-version "None".
    - piuparts: Do not try to install unavailable packages after dist-upgrade.
  * piuparts.py:
    - Run custom scripts only once if dependencies are installed via a
      metapackage.
    - Rename --no-debsums option to --warn-on-debsums-errors.
    - Add --extra-repo=<sources.list line> option for adding extra
      package sources, e.g. backports, security or local repositories.
      The argument must be a valid line (including whitespace) that is added
      to sources.list verbatim. The option may be repeated to add more lines.
    - Qualify to the package names extracted from .debs with the version.
    - Add --testdebs-repo=<sources.list line> option. Provide the package(s)
      to be tested (and additional dependencies that are not yet in the
      archive) in a repository to enable dependency resolution with apt-get.
      Use for complex install and upgrade scenarios.  (Closes: #676694)
    - Add --distupgrade-to-testdebs option. During distupgrade tests override
      packages from the target distro with the packages from the testdebs
      repository. This allows doing distupgrade tests before uploading.
    - Enable upgrade tests if both --apt and --testdebs-repo are given.
  * piupartslib/conf.py:
    - Add get_final_distro() method.
    - Add optional distro argument to get_mirror() method.
  * piupartslib/packagesdb.py:
    - Speed up LogDB by fetching existing files with os.listdir().
  * piuparts-slave.py:
    - Disable X forwarding while connecting to master.
    - Move checks for package existence to test_package().
  * piuparts-analyze.py:
    - Sort bugs and try the newest bug first.
  * piuparts-report.py:
    - Fix URLs to piatti's config.
    - Hardlink the logfiles to the htdocs tree (with copy as fallback).
  * post_setup_squeeze-fake-essential: Restrict fake-essential install-info to
    the 4 packages that actually need this.
  * New custom script: pre_remove_40_find_obsolete_conffiles, report obsolete
    conffiles after package upgrades. Suggested by Michael Biebl.
  * pre_remove_50_find_missing_copyright: Skip check for packages that are not
    installed or have only config files remaining.
  * post_remove_cleanup: Cleanup dovecot certificates.
  * Add support for installing and upgrading to the multiarch ia32-libs* in
    wheezy/sid on amd64.  (Closes: #679780)
  * Merge known problem analyses excessive_output and runtime_exceeded into
    new known problem resource_violation.
  * New known problem: Leaving obsolete conffiles after upgrade.
  * New known problem: Modifying conffiles or other shipped files (issue).
  * New bug template: partial-upgrade-file-overwrite.

  [ Holger Levsen ]
  * README.txt:
    - reformat with shorter line lengths (Closes: #603873).
    - fix some typos.

 -- Holger Levsen <holger@debian.org>  Sat, 12 Jan 2013 12:12:45 +0100

piuparts (0.48) unstable; urgency=low

  [ Andreas Beckmann ]
  * piuparts.py:
    - Ignore *.dpkg-* conffile backups found in --scriptsdir directories.
    - Report attributes (for reference and current file) in case of file
      modification.
    - Report paths of installed files that contain symlinks (for better
      debugging of the problems caused by such a setup).
      ( test $(dirname $x) != $(readlink -f $(dirname $x)) )
    - Add debsums, processes, and broken-symlinks check after the first purge
      in --install-purge-install mode.
    - Add --install-recommends option, disabled by default.
    - Mark temporary directories with a .piuparts.tmpdir file.
    - Use rm -rf --one-file-system to delete chroots.
  * piuparts.conf:
    - New per section settings: expire-old-days, expire-fail-days (defaulting
      to 0 which means expiration is disabled).
    - Split and rename piuparts-cmd into piuparts-command ([global] setting
      that should include all common flags) and piuparts-flags (for additional
      section-specific flags).
    - Rename the tempdir setting to tmpdir, this will be used for the --tmpdir
      argument of piuparts, too.
  * piuparts-master.py:
    - Enable recycling before initializing the real package db.
    - Enable logging by default and set default log-file to
      $SECTION/master.log. Use "/dev/null" to disable logging.
  * piuparts-slave.py:
    - Retry sections with higher precedence more often.
    - Construct the piuparts command line from the new config options
      piuparts-command, piuparts-flags, and tmpdir.
  * piuparts-report.py:
    - Don't hardcode section names, always show all known_problem reports.
  * detect_piuparts_issues: Catch the chroot running out of space.
  * reschedule_oldest_logs: Implement logfile expiration. Delete logfiles that
    are marked for recycling and are older than expire-{old,fail}-days. These
    packages have not been retested because of some dependency problem making
    the package currently untestable. Deleting the log will cause the package
    to be moved to dependency-failed-testing or similar state.
    expire-*-days needs to be greater than reschedule-*-days to enable this.
  * slave_cleanup: Only remove directories containing a .piuparts.tmpdir file.
  * New bug template: copyright_file_missing_after_upgrade.
  * New known problem: Installing something over existing symlinks.

 -- Holger Levsen <holger@debian.org>  Fri, 30 Nov 2012 12:12:09 +0100

piuparts (0.47) unstable; urgency=low

  [ Andreas Beckmann ]
  * piuparts.py:
    - Add to ignored_files/ignored_patterns:
      + /var/log/dbconfig-common/dbc.log
    - Print a final message before terminating in the panic() handler.
    - Add support for running debsums before package removal, enabled by
      default. May be disabled via --no-debsums.  (Closes: #687538)
    - Add debsums as dependency.
  * piuparts-slave.py:
    - Detect incomplete piuparts output and ensure such tests fail.
  * piuparts-report.py:
    - Rewrite find_files_with_suffix(), handle disappearing files.
  * New custom script pre_remove_50_find_missing_copyright: check for missing
    /usr/share/doc/$package/copyright files.  (Closes: #683685)
  * Rename custom script post_install_find_bad_permissions to
    pre_remove_50_find_bad_permissions to avoid early failures during upgrade
    tests that may be fixed in a later version.
  * Remove post_purge_dbconfig_cleanup custom script.
  * reschedule_oldest_logs: Refactored.
    - Fix duplicate variable name usage that sometimes prevented recycling.
    - Support a [global] auto-reschedule=no setting.
  * detect_well_known_errors: Unclassified logs may still be bugged.
  * detect_piuparts_issues: Detect incomplete logfiles.
  * New bug template: modifies_conffiles.
  * New known problem: Modifying conffiles or other shipped files.
  * New custom script post_distupgrade_hack_debsums to work around #687611
    which makes all debsum checks fail due to modification of
    /usr/share/keyrings/debian-archive-removed-keys.gpg during upgrades.

 -- Holger Levsen <holger@debian.org>  Fri, 28 Sep 2012 13:24:47 +0200

piuparts (0.46) unstable; urgency=low

  [ Holger Levsen ]
  * piuparts-report: drop in-code index.tpl stub.
  * slave-join: fix bug preventing detection that the slave is not running.
  * piuparts: call schroot with session: argument, thanks to Stephan Sürken
    for the patch. (Closes: #686360)

  [ Andreas Beckmann ]
  * piuparts.py:
    - Add to ignored_files/ignored_patterns:
      + /var/lib/cdebconf/{questions,templates}.dat-old
      + /var/lib/onioncat/
      + /var/lib/vmm/(./.*)?    (Closes: #682184)
    - Fix some leftover files and directories getting incorrectly accounted to
      the package being tested instead of the dependencies in --warn-on-others
      mode.
    - Implement --install-purge-install option: test purging with all
      dependencies still installed; re-install after purge.
    - Install the dependencies and snapshot the chroot before the
      --install-purge-install test.  Check that the chroot after purge matches
      the snapshot.  (Closes: #668713)
  * piupartslib/dependencyparser.py:
    - Package names may now have a ":any" qualification in some cases.  Extend
      the parser to recognize and discard this suffix.
  * piupartslib/packagesdb.py:
    - Implement logfile recycling mode that avoids getting a large backlog of
      untested packages due to uncoordinated log deletion.  Delay log deletion
      and give preference to packages (or versions) that have not yet been
      tested.  (Closes: #670150)
      + logfiles to be recycled should be hardlinked from pass/, fail/, ... to
        recycle/
      + recycling can be enabled if recycle/ is not empty
      + treat packages with logfile in recycle/ as initially "unknown" and
        compute state ("waiting[-for-dependency]-to-be-tested")
      + delete old logfile while reserving such a package
  * piuparts-master.py:
    - Accept and discard duplicate log submissions, preventing the slave from
      retrying infinitely.
    - Delay loading the Packages file which is only needed for "status" and
      "reserve" commands, but not for submitting logs.
    - Add "recycle" command to enter logfile recycling mode (needs to be
      issued before "status" or "reserve").
    - Remember idle state by creating stamp files.
    - Add "idle" command to check a remembered idle status before trying to
      "reserve" packages (avoid package state computation).  Idle status (i.e.
      no packages available for "reserve") will be remembered for an hour, but
      any log modification (submission, deletion, marking for recycling) will
      clear the idle status.
  * piuparts-slave.py:
    - Fix stopping the currently running test (Ctrl-C Ctrl-C).
    - Handle master communication exceptions while sending logs or reserving
      packages: skip the section but keep the slave running.
    - Flush finished logs from sections that have processing postponed due to
      precedence settings.
    - Skip connection to master if we have reserved but no submittable logs.
    - Submit finished logs after completing all reserved logs in a section.
    - Send finished logs to master if interrupted with a single Ctrl-C.
    - Try to unreserve all reserved logs after interrupt.
    - Add SIGHUP handler that triggers flushing finished logs.  Flushing (all
      sections) will be done after the current test has finished.
    - Enter logfile recycling mode if no section has packages left for regular
      processing.  Recycle logfiles until a section becomes available for
      regular processing.  If no logfiles could be recycled, retry after an
      hour.
    - Issue "idle" command before "reserve" and skip status computation and
      reserving if master is idle.
  * Simplify running piuparts from GIT.
  * Reorganize layout in the GIT repository to reduce path nesting and length.
  * Makefile:
    - Separate build and install targets.
    - Adjust for new layout, cleanup, simplify.
  * conf/piuparts.apache: Set DefaultType text/plain (for the logfiles).
  * reschedule_oldest_logs: Hardlink old logfiles to recycle/ instead of
    deleting them.  Cleanup obsolete rescheduling requests.
  * New helper script: master-bin/reclassify_bugged.
  * New custom script post_setup_forbid_home: replace /home with a file to
    prevent creating home directories there.  (Closes: #677332)
  * New custom script post_install_find_bad_permissions: look for world
    writable directories without sticky bit set.

 -- Holger Levsen <holger@debian.org>  Mon, 03 Sep 2012 15:28:04 +0200

piuparts (0.45) unstable; urgency=low

  [ Holger Levsen ]
  * Merge piatti.git into piuparts.git, so that piatti.git has become obsolete
    now. Update documentation accordingly.
  * Further split packaging into piuparts-master, piuparts-slave and
    piuparts-common binary packages (Closes: #585861) and cleanup
    dependencies.
  * Update piuparts.NEWS about master+slave packages.
  * Switch to debhelper8 packaging.
  * debian/copyright: use versioned URI of the machine-readable copyright file,
    thanks lintian.
  * Move /etc/sudoers.d/piuparts to piuparts-slave package.
  * piuparts-master: depend on tango-icon-theme and drop sunny.png and
    weather-severe-alert.png and use links instead.
  * Reviewed and merged/cherry-picked all of the following changes.

  [ David Steele ]
  * Remove debian/postinst as it was only dealing with lenny time area
    configuration files.
  * Added server configuration files for apache, sudo, and cron.
  * Use dh_install, in preparation for multiple package build.
  * Added packaging to create the piuparts-server package out of the old
    piatti directory tree (Closes: #652934).
    - Create and configure piupartss and piupartsm users.
    - Coordinate ssh keys between master and slave users.
    - Create working directory tree for each under /var/lib/piuparts
  * packagesdb.py:
    - Calculate recursive reverse dependency count, and store in PackagesDB.
    - Calculate the count of packages being blocked by a failed package.
  * piuparts-report.py:
    - Release Section object when section processing is complete.
      (Closes: #673919)
    - Display reverse dependency counts and block counts to failure summaries.
    - Sort the failed-testing and cannot-be-tested summaries by block count.
      (Closes: #674498)
    - Replace O(n^2) search in remove_old_logs() with a hash
      piuparts-report run time improved 20% on mature environment.
    - Another search fix in create_package_summaries (find_links_to_logs)
      yielding a 10x speedup for piuparts-report runs.
      (Closes: #674672)
    - Cleanup/wrap some long source lines.
    - Cleanup/wrap some long html lines.
    - Allow the html root to be changed from /
      (piuparts.conf: e.g. [global] doc-root = /piuparts/).

  [ Andreas Beckmann ]
  * piuparts.py:
    - Implement --install-remove-install option to test installation in
      config-files-remaining state.  (Closes: #359154)
    - Report leftover symlinks with target.
    - Report leftover directories with a trailing slash.
    - Allow ignore entries to specifically match directories.
    - Ignore patterns need to match the full filename, not a substring.
    - Cleanup and regroup ignore lists.
      + Remove many obsolete entries not needed for squeeze or later.
      + Group ignore entries into piuparts state, system state, package
        management, logfiles, home directories, application data, and HACKS.
    - Add to ignored_files/ignored_patterns:
      + Default system logfiles as created by syslogd in /var/log/
      + Common empty directories in /etc not removed due to dpkg bug #316521
      + cdebconf status files
      + /boot/grub/
      + /etc/X11/default-display-manager
      + /etc/aliases.db
      + /etc/apt/trusted.gpg.d/.*.gpg~
      + /etc/network/interfaces
      + /etc/news/whoami
      + /usr/share/keyrings/debian-archive-removed-keys.gpg~
      + /var/crash/
      + /var/lib/citadel/(data/.*)?
      + /var/lib/gozerbot/
      + /var/lib/nagios/                        (Closes: #668756)
      + /var/lib/openvswitch/(pki/.*)?
      + /var/spool/powerdns/                    (Closes: #531134, #531135)
    - Implement a timeout for commands being run in the chroot.
    - Set time limit to 30 minutes per command. (Closes: #654423)
    - Terminate all processes running inside the chroot before removing the
      chroot; also in case piuparts aborts due to an error.
    - Continue killing running processes as long as new processes get spawned
      in the chroot.
    - Perform chroot cleanup after receiving Ctrl-C/SIGINT, too.
    - Let Chroot register/de-register the cleanup panic handler.
    - Remove temp_tgz on error exit.
    - Remove metapackage build directory on error exit.  (Closes: #663702)
    - Don't remove eatmydata when minimizing a chroot.  (Closes: #658962)
    - Add support for version-qualified package arguments (--apt foo=1.2-3).
    - Switch fallback mirror to http://cdn.debian.net/debian.
  * piuparts.conf:
    - Defaults for all [section] settings can be set in the [global] section.
    - Change master-command to not include the section name so that it can be
      set in the [global] section.
      The section name will be given as an argument to this command.
    - Make doc-root default to "/".
    - New per section key: area (set to one of main, contrib, non-free).
    - New defaults: mirror=http://cdn.debian.net/debian, area=main.
    - Compute URLs from mirror, distro, area, arch.
    - Removed deprecated keys: known_circular_depends, packages-url,
      sources-url.
  * master/db/report: Add a new category /affected/ for failed logs where the
    bug is in a dependency, but only exposed by the package being tested.
    - In the BTS these are reported as          (Closes: #657740)
        Package: buggy-package
        Version: buggy-version
        Affects: package-under-test
        Found: package-under-test/tested-version
    - Reschedule /affected/ logs like /fail/ logs.
  * piupartslib/conf.py:
    - Add support for getting default values from a special section.
    - Add methods to get mirror, distro, area, arch from config file or
      defaults.
    - Add methods to compute URLs to Packages and Sources files.
  * piupartslib/packagesdb.py:
    - Do not consider a package as "untestable" if untestable/ contains a
      logfile from an obsolete version of that package.
    - Simplify handling of package and dependency states.
    - Do not inherit 'dependency-does-not-exist' state (which may be fixed
      in the package) but propagate it to 'dependency-cannot-be-tested'.
    - Remove 'no-dependency-from-alternatives-exists' state and use
      'dependency-does-not-exist' instead.
    - Remove 'unknown-preferred-alternative' state as it interferes with
      circular dependencies involving alternatives and virtual packages.
    - Fix state resolution of package dependencies containing alternatives,
      virtual packages and circular dependencies.
    - Remove 'circular-dependency' state.
    - Stop using static known_circular_depends.
    - Compute dependency cycles and test packages on such cycles if all
      non-circular dependencies are satisfied.
    - Consider any combination of two error states for the blocking count.
    - Always run create_subdirs() during initialization.
  * piuparts-master.py:
    - Remove known_circular_depends handling.
    - Reduce logfile verboseness: do not include received logs.
    - Always chdir to master_directory, do not rely on being run from there.
    - Record timestamps of submitted logs in submissions.txt.
  * piuparts-slave.py:
    - Randomize waiting time (between 60 and 180 seconds) if master is busy.
    - Sleep until the next section can be tried, but at least 1 minute.
    - Simplify and merge Section.setup() into Section.__init__().
    - Generate master command: use global setting and append section.
    - Test the 'dpkg' package for creating/updating a base_tgz.
    - Don't update the tarball for disabled sections.
    - Rewrite starting piuparts.
    - Rewrite stopping piuparts for more reliable cleanup.
    - Introduce Ctrl-C/SIGINT handling:
      press Ctrl-C once to exit after the current piuparts test has finished,
      press Ctrl-C again to cleanly terminate the currently running test,
      press Ctrl-C again to abort any ongoing cleanup.
    - Pass a version qualified package name (foo=1.2-3) to piuparts to ensure
      the correct package version gets tested.
    - Increase verboseness for untestable packages.
    - Remove idle.stamp functionality.
  * piuparts-report.py:
    - Remove known_circular_depends handling.
    - Exclude obsolete states from generated report.
    - Establish packagesdb working directory in Section.
    - Handle logs in /affected/ directories.
    - detect_well_known_errors: Add bug links if bugs are known.
    - New known problem: "packages have been kept back".
    - Report rdeps and blocking counts in all error state reports.
    - Fix another race with logfiles disappearing while copying.
  * piuparts-analyze.py:
    - Don't report further bugs/versions if we found a match.
    - Classify logs with bugs filed into /bugged/ or /affected/.
    - Write .bug files with links to the BTS.
  * detect_archive_issues: Only consider logs older than one day for marking
    as "untestable" to allow piuparts-analyze to handle the log first.
  * Replace all references to lenny and squeeze with squeeze and wheezy.
  * Add/update several bug reporting templates.
  * Add custom scripts to aid debugging common problems in maintainer scripts.
  * Add custom script for squeeze to ensure adduser, ucf, and install-info
    are not purged.
  * Add custom scripts to enable/perform additional cleanup procedures to
    reduce the "FAIL: Package purging left files on system" errors if
    --warn-on-leftovers-after-purge is not used.
    (Closes: #668752)
  * Ship custom scripts in the piuparts package.
  * Comment sudoers and crontabs shipped in the master/slave packages,
    requiring explicit editing after installation to activate them.
  * Bump debhelper and dpkg dependencies for using dpkg-maintscript-helper.
  * Remove obsolete /etc/piuparts/piuparts.conf from old piuparts package.
  * Ship /etc/piuparts/piuparts.conf in the piuparts-slave package.
  * Create missing home directories if the piupartsm/piupartss users remain
    from a previously purged installation.

  [ Leo Iannacone ]
  * piuparts.py: add --existing-chroot option, specify a directory as source
    for the chroot, instead of building a new one with debootstrap or
    decompressing an archived one.  (Closes: #658044)

  [ Mika Pflüger ]
  * piuparts.py: Remove obsolete functions shellquote, apt_get_knows, and
    append_to_file.

  [ Mehdi Abaakouk ]
  * piuparts.py: Add support for schroot. (Closes: #530733)

 -- Holger Levsen <holger@debian.org>  Thu, 21 Jun 2012 22:17:26 +0200

piuparts (0.44) unstable; urgency=low

  [ Andreas Beckmann ]
  * piuparts.py:
    - Add to self.ignored_patterns: /var/lib/ucf/.*
    - Increase output limit to 3 MB (for dist-upgrading daptup).
    - Do not miss Pre-Depends in --warn-on-others mode.
    - Remove packages and reinstall missing ones in one apt-get call.
    - Run 'apt-get dist-upgrade' (instead of upgrade) during chroot setup.
  * piupartslib/packagesdb.py:
    - Only consider the newest version of a package as test candidate.
      (Packages files may contain more than version of the same package.)
  * piuparts-master.py:
    - Implement simple section locking to allow concurrent master instances
      but allow only one instance per section.
  * piuparts-slave.py:
    - Do not leak the logfile file descriptor to piuparts.
    - Skip disabled sections (max-reserved = 0).
    - Do not abort if connection to master failed, just skip the section.
    - Do not abort if Packages file cannot be fetched, just skip the section.
    - Implement simple section locking to allow concurrent slave instances.
    - Sections wait before retry 15 minutes after error and one hour if idle.
    - Create idle.stamp files to remember idle sections for one hour and
      notify concurrent slaves about idle state.
    - Skip misconfigured sections that have neither 'distro' nor
      'upgrade-test-distros' in their config.  (Closes: #668863)
  * piuparts-report.py:
    - Add link to the list of untestable logs.
    - Add more known problem reports: forgotten alternatives, warnings in
      passed logs: leftover files and failed maintainer scripts.
    - Do not abort if logfiles disappear during copying.
  * Makefile: Install documentation with mode 0644 instead of 0755.

  [ Holger Levsen ]
  * piuparts-report: don't create output for disabled sections. (Bye bye
    Lenny!)
  * Bump Standards-Version to 3.9.3, no changes necessary.

 -- Holger Levsen <holger@debian.org>  Thu, 17 May 2012 14:36:53 +0200

piuparts (0.43) unstable; urgency=low

  [ Andreas Beckmann ]
  * piuparts.py:
    - Add to self.ignored_patterns: /run/.*
    - Unset DISPLAY variable before running commands in the chroot.
    - Read possibly remaining buffered output after a command terminated.
    - Run apt-cache policy on the packages to be installed.
    - Simplify keeping the reference chroot state: move tree info, selections
      and diversions into a dict, can be extended easily.
    - Fix --*end-meta documentation and actually enable these options.
    - Cleanup options and settings.
  * piupartslib/packagesdb.py:
    - Restrict circular-dependency state to packages on the circle.
  * piuparts-slave.py:
    - Fix chdir in/out of the slave dir to work with relative paths.
  * piuparts-report.py:
    - Reorder the list of known problem analyses and add a few new ones.
    - Correctly split + strip comma-separated lists.
  * piuparts-analyze.py:
    - Also consider bugs that 'affects' a package.
    - Treat bugs without 'found' version as older than anything.
  * Makefile: Support version number substitution in piuparts-*.py, too.
  * README.txt: Document piuparts.conf settings used by piatti.git scripts.

  [ Holger Levsen ]
  * piuparts.1.txt: correctly reverse the description of --save-end-meta
    and --end-meta.
  * piuparts-report.py:
    - add support for more static pages and add bug_howto.tpl, explaining how
      to file meaningful bugs piuparts-analyze understands. This page also
      links to the templates used for bug filing.
  * piuparts-slave.py: make status message more useful by including the
    section.

 -- Holger Levsen <holger@debian.org>  Sun, 22 Jan 2012 13:03:59 +0100

piuparts (0.42) unstable; urgency=low

  [ Holger Levsen ]
  * piuparts.py:
    - add to self.ignored_files: /etc/blkid.tab (Closes: #638831)
    - add to self.ignored_patterns: /var/lib/apt/lists/.*
    - apply patch by Gregor Herrmann to fix --minimize. (Closes: #648423)
  * Remove Debian.NEWS entry about source in git. (Closes: #640121)
  * piuparts.py, piuparts-report.py, ChangeLog: Expand tabs to spaces.
  * Remove whitespaces from whitespace-only lines.
  * piuparts-report:
    - create maintainer subdirs if they don't exist.
    - detect tests being terminated due to excessive output.
  * Add git to Build-Depends-Indep: as git describe is used to generate
    part of the version string for development builds.
  * Add debian/.gitignore

  [ Mika Pflüger ]
  * piuparts-analyze.py:
    - Rewrite to use python-debianbts to analyze if bugs are filed already.
    - The BTS only tracks source versions, so remove binNMU-part from
      package versions when comparing with versions from the BTS.
    - Reduce noise in the output by only printing one action/advise per
      package.
    - Fix extraction of package versions from bug reports. Thanks to
      Andreas Beckmann for catching and solving the error.
  * debian/control: Add python-apt and python-debianbts to piuparts depends.

  [ Scott Schaefer ]
  * debian/copyright: Make it compliant with DEP-5.
  * piuparts-slave.py:
    - Replace deprecated os.popen2 with subprocess.Popen. (Closes: #640646)
    - Add some more logging.
    - Kill children (hard-coded value, 45 minutes) to ensure test doesn't
      run "forever" (Closes: #640647, #387428)
  * piuparty.py:
    - Kill leftover processes (via SIGTERM, then if that fails, via SIGKILL).
      (Closes: #522918)
    - Test for incorrect diversion handling:  (Closes: #588313)
      a) Existing diversions removed/modified, and/or
      b) Installed diversions not removed by purge.
  * piupartslib/packagesdb.py: Modify several functions in PackagesDB class
    to use python 'set' type, instead of a list.  This permitted replacing
    inefficient combination of unique() function and random.shuffle() with
    python set.pop() method.  Since python prohibits storing non-hashable
    object in a set, minor modifications to piuparts-report and to
    piuparts-master required. (Closes: #640648)

  [ Andreas Beckmann ]
  * *.py: Add vim modeline.
  * piuparts.py:
    - Add unittests for misbehaving symlinks.
    - Fix resolving absolute symlinks of intermediate directory components,
      i.e. /var/run -> /run while checking /etc/motd -> /var/run/motd.
      Solves about 30000 false positives of
      'Broken symlinks: /etc/motd -> /var/run/motd'.  (Closes: #648784)
    - When running commands in the chroot, redirect stdin from /dev/null.
    - Stop using Popen.communicate() as it may run out of memory.
    - Terminate commands producing more than 2 MB of output. (Closes: #649335)
    - Create /etc/dpkg/dpkg.cfg.d/ if missing inside the chroot (e.g. on
      lenny).  (Closes: #647752)
    - Remove logrotate and its dependencies only once.
    - Only run 'apt-get update' after updating the sources.list.
    - Only run 'apt-get clean' before creating tarballs or saving meta data.
    - Do the same checks for running processes and broken symlinks in all
      tests.  (Closes: #648708)
    - Create piupart's apt config in the chroot as /etc/apt.conf.d/piuparts
      instead of /etc/apt.conf in order to allow overriding the settings from
      custom scripts by just dropping new config bits in e.g.
      /etc/apt/apt.conf.d/piuparts-foobar.
    - Integrate diversion checks with Chroot.check_result().
    - Use 'apt-get remove' to remove all packages at once with proper
      dependency ordering.  (Closes: #648162)
    - Purge all packages at once instead of doing it one-by-one.
    - Make restore_selections() reinstall missing packages.  (Closes: #648707)
    - Set more environment variables to let custom scripts know where and
      when they are being run: PIUPARTS_TEST, PIUPARTS_PHASE,
      PIUPARTS_DISTRIBUTION{,_PREV,_NEXT}.  See the README for details.
      (Closes: #589498)
    - Add missing post_install_* custom scripts to install_packages_by_name().
      (Closes: #628077)
    - Remove pre_upgrade_* custom scripts, they can be replaced with
      pre_install_* scripts that check for PIUPARTS_PHASE=upgrade.
    - Add pre_test_* custom scripts.  These are run exactly once at the
      beginning of each test (after recording the initial chroot state).
    - Allow multiple --scriptsdir options, the contents will be merged.
    - Exclude /tmp/scripts when creating a tarball.
    - Use --one-file-system when creating a tarball to exclude bindmounts etc.
    - Restore base system from temp_tgz instead of running debootstrap again.
      (Closes: #648193)
    - Do not fail upgrade/distupgrade tests for a set of packages where not
      all packages exist in the start distribution.  This happens e.g. when
      testing .changes files and packages were split/added. Only install the
      old packages that actually exist according to 'apt-cache show'.
    - Add --extra-old-packages option to intall additional old packages that
      are not in the set of new packages to be tested.  Useful for testing
      upgrades with Conflicts/Replaces relationships, e.g. in package renames
      or merges.
    - Use consistent variable names for package lists.  (Closes: #648177)
    - Compute the changes in restore_selections().
    - Check for settings.scriptsdir inside run_scripts().
    - Consistently use chroot.relative() to build filenames inside the chroot.
  * piupartslib/packagesdb.py:
    - Handle 'unknown-preferred-alternative' state correctly.
    - Add 'does-not-exist' state for dependency resolution to distinguish this
      from 'unknown' state so that the latter only indicates 'unresolvable' or
      'not yet resolved'.
    - Handle virtual packages separately from real packages.
    - Use get_package_state() internally which 'resolves' (purely) virtual
      packages by default (can be disabled).
  * piuparts-master.py:
    - Add a 'status' command that reports package counts for all states.
  * piuparts-slave.py:
    - Fix triggering tarball recreation.
    - Check tarball age regularily.
    - Log tarball creation in *.tgz.log.
    - Request and print package counts from master.
    - Reload section config every time a section is being run.
    - Add precedence attribute to allow prioritizing different sections and to
      suspend processing of low priority ones while there are packages waiting
      in more important sections.
  * piuparts-report.py:
    - state-*.html: Sort package lists by name, display state of all
      alternative dependencies and packages providing a virtual dependency.
    - source/?/*.html: Sort binary packages by name.
    - maintainer/?/*.html: Sort source packages by name.
    - Update list of error states to be highlighted.
    - Archive logs of packages that were removed from the distribution.
    - Speedup generating maintainer summaries.
  * Makefile: Use 'git describe' to get an exact stamp for development
    versions.

  [ Dave Steele ]
  * piuparts-slave.py: make Section.run() report the number of packages
    processed and use this to decide whether a slave should sleep.
    (Closes: #649967)

  [ Stefano Rivera ]
  * piuparts.py:
    - Properly install and remove logrotate.  (Closes: #638832)
    - Use eatmydata by default, add option --no-eatmydata. (This was discussed
      in #633033.)

 -- Holger Levsen <holger@debian.org>  Fri, 23 Dec 2011 10:51:28 +0100

piuparts (0.41) unstable; urgency=low

  * piupartslib/packagesdb.py: Apply patch by Scott Schaefer to also consider
    alternative depends: the algorithm used to select the "best" alternative
    is:
     1) Prefer first alternative in state "essential-required"
     2) If no "essential-required" alternatives, prefer first alternative
        in state "successfully-tested"
     3) Otherwise, prefer first alternative in state
        "waiting-to-be-tested" IF NO REMAINING alternatives are in one of the
        "unknown/fail" states
    For this two new states have been introduced:
     a) "unknown-preferred-alternative": equivalent of "unknown", this defers
        calculation of this package's state, since one or more of its
        alternative depends are "unknown" (or
        "unknown-preferred-alternative"), and no alternative is either
        "essential-required" or "successfully-tested".  The alternatives will
        be re-tested on subsequest pass.
     b) "no-dependency-from-alternatives-exists": if none of the alternatives
        can be found in the archive.
    (Closes: #526045)
  * piuparts-report.py:
    - correct a typo from the patch for #523950.
    - make_stats_graph: draw the two new states as well.
    - point to source code in git instead of svn.
  * piuparts.py:
    - use proxy settings either from apt configuration or http_proxy
      environment variable, the latter overwriting the former (if present)
      - Thanks to Scott Schaefer for the patch. (Closes: #632046)
    - new option "--no-install-purge-test" to only do upgrade tests
      - Thanks to Andreas Beckmann for the patch (Closes: #588482)
    - run dpkg with --force-unsafe-io by default and introduce new option
      "--dpkg-noforce-unsafe-io" to disable this feature. (Closes: #633033)
      Thanks to Scott once more!
    - new option: "--fail-on-broken-symlinks". Remove option "--warn-symlinks"
      as this is the default now.
  * piuparts-slave:
    - check if chroot-tgz is older than max-tgz-age (defaulting to 30 days)
      and recreate it, if it is. Keep backup and put in back in place when
      debootstrapping a new chroot-tgz fails. Retry after min-tgz-retry-delay
      seconds. Thanks to Scott Schaefer for the patch. (Closes: #632924)
    - document new configuration options max-tgz-age and min-tgz-retry-delay
      in README.txt.
    - fix bug in piuparts-slave which prevented running a single section by
      including section name as command-line argument - thanks again to Scott
      and see 632924 too.
  * debian/control:
    - require python >= 2.6.6-3~, get rid of python-support build-depends.
    - add X-Python-Version: pseudo-header
  * debian/rules: use dh_python2 instead of python-support to build the
    package
  * Makefile: build for python 2.6 and 2.7 instead of 2.5 and 2.6.
  * Source code is now stored in git.
    https://anonscm.debian.org/gitweb/?p=piuparts/piuparts.git
    git clone git+ssh://git.debian.org/git/piuparts/piuparts.git
    Thanks to Thomas Koch for setting those up and keeping history!
  * The configuration and scripts used on piatti.debian.org have also been
    moved to git, the URLs are the same, just s#piuparts#piatti#.
  * Add entry about git to NEWS.
  * Update Vcs-*-Headers in control to reflect move to git.

 -- Holger Levsen <holger@debian.org>  Wed, 24 Aug 2011 13:47:07 +0200

piuparts (0.40) unstable; urgency=low

  * piuparts.py:
    - make "natty" the default Ubuntu distribution.
    - add to self.ignored_files:
      - /var/log/bootstrap.log
  * debian/control: depend on ${python:Depends} instead of just python. Thanks
    to Jakub Wilk. (Closes: #614617)
  * *.py: do not use Python built-in function names as variable name. Thanks
    to Carl Chenet for a first patch and Scott Schaefer for the applied one.
    (Closes: #523950)
  * Bump Standards-Version to 3.9.2, no changes necessary.
  * debian/rules: add empty build-arch and build-indep to appease lintian.
  * Makefile: drop workaround for #559305 in lenny.

 -- Holger Levsen <holger@debian.org>  Sat, 25 Jun 2011 21:20:31 +0000

piuparts (0.39) unstable; urgency=low

  [ Holger Levsen ]
  * The vintage of 2010 release!
  * piuparts-report.py:
     - report packages which failed
       - due to broken maintainer scripts,
       - due to output from cron after removal,
       - due to not enough force being,
       - due to a problem with pre-depends,
       - due to files having been modified after purge,
       - due to files having disappeared after purge and
       - due to problems configuring a database.
     - only report about (un)owned files and directories and symlink issues in
       sid - that's hardcoded as it's not practical to track them anywhere else
       anyway. And at least for broken symlinks this will also stay like this
       for a long time.
     - visual improvements in the output.
     - ignore udebs and binaries from other archs too.
     - graph is generated using all the available data points.
  * piupartslib/packagesdb.py:
    - automatically break circular dependencies when there are only circular
      dependencies left, using a configurable list of circular depdencies in
      piuparts.conf (Closes: #526046)
        The list of circular depends is taken from a script written by Robert
      Lemmen available at http://debian.semistable.com/debgraph.out.html -
      obviously it would be better to merge this into piuparts directly.
        Note that the dependency resovler is still buggy, the state
      waiting-for-dependency-to-be-tested still contains some packages
      with failed depends (due to them being dependent on packages with
      circular depends). This bug has no effect other than that (so the state
      waiting-to-be-tested is calculated correctly). This bug is also no
      regression.
    - get rid of the longtime unused states "fixed" and "fix-not-yet-tested"
      (also in piuparts-master and piuparts-report).
    - forget reservations of untestable packages.
  * piuparts-slave.py:
    - fix crash when going into sleep when idle.
    - add support for only doing upgrade tests (without the basic test in the
      upgrade target distro).
    - honor mirror configuration option also for upgrade-tests.
    - also do upgrade tests if the version of a package being tested (the one
      in the upgraded distro) is not available in the distro being upgraded
      from. (This is a very short test, but a successfully one.)
    - make configuration setting "distro" to not default to any distro.
  * piuparts.py:
    - new option: --log-level to specify the verbosity of piuparts
      output. Thanks to Fabrice Coutadeur for the patch! (Closes: #567190)
    - new option: --warn-on-leftovers-after-purge to not fail if a package
      leaves files behind after purge. (Closes: #566599)
    - add to self.ignored_files:
      - /var/lib/apt/lists/partial/.delete-me-later
      - /var/log/alternatives.log (Closes: #591966)
      - /var/log/apt/history.log (Closes: #594964)
      - /usr/share/fonts/X11/misc/fonts.alias (Closes: #576321)
    - add to self.ignored_patterns:
      - /etc/init.d/.depend.*
      - /var/mail(/.*)? - this used to be just /var/mail/.*
      - /var/lib//update-rc.d(/.*)? (Closes: #605127)
    - create temporary DEBIAN directory for the piuparts-depends-dummy package
      with 0755 perms regardless of the umask of the calling shell.
      (Closes: #573904)
    - fix --do-not-verify-signatures option (Closes: #574936) - thanks to
      Cleto Martin Angelina for the patch.
    - make Chroot.diff_meta_data() special case and ignore files matching
      (/etc/rc.\.d/)[SK][0-9]{2}(.*)$ so that piuparts doesn't complain about
      initscripts renamed by insserv. Thanks to by Andreas Beckmann for the
      patch! (Closes: #586793)
    - remove logrotate and depended packages after the test. (Closes: #602409)
      This is a fix for the incomplete patch for #566597. Again, this is a
      hardcoded list. :-(
    - new custom script: pre_remove_ (Closes: #539146)
    - set environment variable PIUPARTS_OBJECTS in custom scripts to a space
      separated list of packages / changes files being tested.
    - do not call apt-get with --no-remove when installing packages.
      (Closes: #603453)
    - apply patch by Andres Mejia to fix parsing of the --force-confdef option
      and also to configure apt to use that option. Thanks, Andres.
      (Closes: #605475)
    - don't panic if package is not known by apt-get, this probably just means
      a package not yet in the archive is being tested. (Closes: #566672)
      Thanks to Cleto Martin Angelina for the patch!
    - fix parsing of the options --end-meta and --save-end-meta.
    - supply help texts for --end-meta and --save-end-meta options, also add
      comments to install_and_upgrade_between_distros() to make the code
      easier to understand and hopefully improve in future. (Closes: #560050).
    - add logging to install_and_upgrade_between_distros() to point people to
      read the functions source code if they wonder why the log (for distro
      upgrade tests) looks like it looks.
  * piuparts.1.txt:
    - update the pointer to custom-scripts.txt to point to README.txt, as
      those two files have been merged. Thanks to Gregor Hermann for
      spotting this. (Closes: #574504)
    - indicate that it's possible to check several packages or .changes files
      at once.
    - update several options descritpions.
  * README.txt
    - better documentation of custom scripts.
    - reformat to achieve consistent width.
  * Add ${misc:Depends} to Depends in debian/control.
  * Remove versioned dependencies on debootstrap as the version available
    in Etch is sufficient. Drop build-depends on dpkg-dev as it's in
    build-essential.
  * Build-depend on debhelper>=7 and use dh_prep instead of dh_clean -k, bump
    compat level to 7.
  * Bump Standards-Version to 3.9.1, no changes necessary.
  * Remove Ian Jackson from uploaders - thanks for your work, Ian!
  * Makefile: support python 2.5 and 2.6 instead of 2.4 and 2.5, adjust
    debian/control accordingly.
  * debian/preinst: update code snipplet rm_conffile() from
    https://wiki.debian.org/DpkgConffileHandling

  [ Evgeni Golov ]
  * piuparts.py:
    - Check for remaining logrotate files which produce output after the
      package was removed. (Closes: #566597)

  [ John Wright ]
  * Use debian module when available, else debian_bundle module.
    (Closes: #586443)
  * Use built-in set type, available since python-2.4.

 -- Holger Levsen <holger@debian.org>  Tue, 04 Jan 2011 14:12:30 +0100

piuparts (0.38) unstable; urgency=low

  * piuparts.py:
    - Add support for using LVM snapshots. Thanks to
      Patrick Schoenfeld for the patch. (Closes: #559449)
    - Add support for warning on broken symlinks. Thanks to Carl Chenet for
      the patch. (Closes: #440151)
    - Make --help usuable without needing to be run as root. (Closes: #547379)
    - --skip-minimize is now the default. This is because debootstrap is called
      with --variant=minbase instead of --resolv-deps now and because if a
      base.tgz or an lvm snapshot is specified, piuparts should not touch it.
      (Closes: #539142, #559048)
      Introduce a new option, --minimize, to minimize a chroot with debfoster.
      (This is the old default behaviour. In future versions the --minimize
      option might be removed again.)
    - Add two new options: --keyring to specify the keyring to use with
      debootstrap (defaults to /usr/share/keyrings/debian-archive-keyring.gpg)
      and --do-not-verify-signatures to not use --keyring with debootstrap.
      (Closes: #545907)
      In the chroots, APT::Get::AllowUnauthenticated is set accordingly in
      /etc/apt/apt.conf.
    - Add new option, --pedantic-purge-test, to tell piuparts to be pedantic
      when checking if a purged package leaves files behind. If this option is
      not set, files left in /tmp are ignored. (Closes: #528266)
    - Add new option, --dpkg-force-confdef, to make dpkg use --force-confdev,
      which lets dpkg always choose the default action when a modified conffile
      is found. This options will make piuparts ignore errors it was designed
      to report and therefore should only be used to hide problems in
      dependent packages. (Closes: #466118)
    - Add another type of custom-scripts, post_setup_, which are executed after
      the chroot was setup. (Closes: #466043)
    - Create policy-rc.d in 2nd chroot when using -b. (Closes: #466049)
      Thanks again to Patrick Schoenfeld for his help.
  * piuparts-report: report broken symlinks.
  * piuparts-slave:
    - gracefully deal with upgrade-test-distros and upgrade-test-chroot-tgz
      not being set in the configuration. Thanks to Carl Chenet and Patrick
      Schoenfeld for the patch. (Closes: #519192)
    - new default value for idle-sleep, 300 instead of 10 seconds. Also the
      slave will now only sleep if there is nothing to do for any section.
  * Makefile: workaround 559305 by calling a2x twice.
  * Update debian/NEWS.
  * Replace all references to sarge and etch with ones to lenny and squeeze.

 -- Holger Levsen <holger@debian.org>  Thu, 17 Dec 2009 14:10:27 +0000

piuparts (0.37) unstable; urgency=low

  * piuparts-report.py: report packages with update-rc.d warnings and those
    failing due to insserv errors. (Closes: #546540)
  * Fix typo in NEWS.Debian, thanks to Justin Rye for spotting it.
    (Closes: #547439)
  * piuparts.py:
    - added to self.ignored_patterns:
      - /var/cache/man(/.*)? (Closes: #550953)
      - /var/lib/insserv/run.*.log
      - /var/lib/mercurial-server(/.*)?
    - removed from self.ignored_files:
      - /var/cache/man/index.db
  * fix typo in -i option in manpage (Closes: #555202), thanks to James Vega
    for spotting it.
  * Make "lucid" the default Ubuntu distribution (Closes: #559047), thanks to
    Krzysztof Klimonda.
  * fix FTBFS by adding "-r /etc/asciidoc" to the a2x call in Makefile, thanks
    to Michael Vogt. (Closes: #559299)

 -- Holger Levsen <holger@debian.org>  Thu, 03 Dec 2009 13:25:43 +0000

piuparts (0.36) unstable; urgency=low

  [ Holger Levsen ]
  * The "For me. For you. For everybody." release.
  * Break backwards compatibility of the configuration files for master-slave-
    mode. Merge those three into one: /etc/piuparts/piuparts/piuparts.conf.
    Introduce a new global section in piuparts.conf which is shared among the
    other sections there.
  * piuparts.py:
    - add check whether scriptsdir exits, to fail gracefully if not.
    - copy scriptsdir to chroot also when doing upgrade tests.
    - added to self.ignored_files:
      - /etc/shadow and /etc/shadow- (just as /etc/passwd* and /etc/group*)
      - /var/games (see #524461)
      - /etc/apt/trusted.gpg and /etc/apt/trusted.gpg~ (just as
        /etc/apt/trustdb.gpg and other backup files)
    - added to self.ignored_patterns:
      -  /var/lib/dpkg/triggers/*
      -  /var/lib/ldap(/.*)? (see #527898)
      -  /var/backups/.*
    - modified self.ignored_patters:
      - ignore everything in /tmp, not just in /tmp/scripts (see #528266)
    - configure apt in chroots to not install recommends and suggests.
    - add support for scanning for packages in changes files, thanks to Andres
      Mejia for the patch. (Closes: #352940)
    - change some methods from using 'args' to 'package_list'. This more
      accurately represents what is being passed into these methods now.
    - add an optional parameter to panic() method to specify what exit status
      to use. Also thanks to Andres.
    - add advice how to read the logfile to the top of the logfiles produced.
    - add "FAIL: " to logging output for seven more failure types, so that it
      becomes easier to group failure causes.
    - allow piuparts to be stopped with control-C. Thanks to Carl Chenet for
      the patch. (Closes: #523958)
    - fail gracefully if piuparts is run as non-root user. Thanks to Ignace
      Mouzannar for the patch. (Closes: #538273)
  * piupartslib/packagesdb.py:
    - change the test whether a package is testable to check whether the
      package is of priority "required", and not whether it's "Essential".
    - rename status "essential-required-important" to "essential-required"
      as important packages can be tested like all the others.
    - handle binNMUs where the Source header in the Packages file includes the
      Version and the Source package name in one line.
    - fix get_packages_in_state() to only return unique packages and not also
      the provided ones as exact copies.
  * Install scripts for master-slave mode without .py extension.
  * piuparts-master.py: remove code to write statistics, that is done only in
    piuparts-report.py now.
  * piuparts-slave.py:
    - support looping trough multiple sections in piuparts.conf via new config
      value "sections". Thanks to Frank Ploss for writing this patch with me
      and helping me understand the code much better!
    - allow the user to stop the slave with control-C.
    - call piuparts with --mirror when mirror is set in piuparts.conf.
  * Re-add piuparts-reports.py which got removed/lost between 0.14 and 0.20
    without changelog entry.
  * piuparts-report.py:
    - support sections in configuration file.
    - support looping trough multiple sections in piuparts.conf via new config
      value "sections".
    - generate counts.txt (per section) with raw numbers of packages per state,
      include these stats in the debug output (so it gets included in the mails
      send by cron.)
    - introduce new setting "sources-url" for piuparts.conf.
    - generate sources.txt (per section) with a summary status per source
      package (for the PTS to display a source packages piuparts state)
    - generate html status pages for all source packages (to link from the PTS)
      with links to state explaination and available logfiles, handle udebs.
    - provide links to logfiles in statistics page.
    - provide links to source packages pages from state pages and back, as well
      as links to the dependencies state.
    - draw graphs of package states over time (if pypthon-rpy and gs are
      installed) - thanks to Thomas Viehmann and Dirk Eddelbüttel for
      inspiration and support.
    - create maintainer centric pages for each email address found in
      Maintainers or Uploaders.
    - improve layout, generate navigation for all pages.
    - use icons to provide a quick overview of a source packages status.
      (Thanks to tango.freedesktop.org for the icons!)
    - include index.tpl (if it exists) from output-directory into the
      generated index page, so one can add news to the index page without
      editing piuparts-report.py.
    - generate pages for known issues, which are detected by bash helper
      script, run by cron on piuparts.debian.org and available from
      svn/piuparts/piatti/home/piupartsm/bin/detect_well_known_errors
  * Always use alphabetic time zone abbreviation in timestamps.
  * Makefile:
    - add "~$date" to versionstring if building an unreleased version, thus
      adding dpkg-dev to build-depends.
    - split install target into install-doc, install-conf and install, to aid
      development and deployment from trunk.
  * debian/control:
    - depend on python (>>2.4), make dependency to python-debian unversioned.
    - add build-dependencies on debhelper, asciidoc and xmlto.
    - dependency gs has been renamed to ghostcript
    - remove build-dependencies on docbook2x and docbook-xml.
    - suggest python-rpy and gs to improve piuparts-report output.
    - set Homepage: to http://piuparts.debian.org
    - remove Lucas Nussbaum, Ana Guerrero, John Wright and Bill Allombert from
      uploaders - thanks for your work!
    - Replace Ians email address with one that doesn't give an errorcode when
      sending mail to it
    - bump Standards-Version to 3.8.3, no changes necessary.
  * Rewrite debian/rules from scratch using debhelper.
  * Merge README, how-to-use-piuparts.txt and custom-scripts.txt into
    README.txt, convert it to asciidoc and build pdf and html versions of it.
  * Restructure and update README.txt to reflect the configuration changes in
    master-slave mode.
  * Add debian/NEWS file.
  * Rewrite piuparts manpage in asciidoc.
  * Build and install html version of the piuparts manpage.
  * Update debian/copyright to reflect that piuparts is licenced under GPL2+.
  * Update FSF address in all files referencing the GPL.
  * Remove unused file piuparts.css.

  [ Lars Wirzenius ]
  * Removed Lars Wirzenius as uploader.

 -- Holger Levsen <holger@debian.org>  Tue, 08 Sep 2009 14:35:42 +0200

piuparts (0.35) unstable; urgency=medium

  * Fix recursive failure which occured when selinux-utils was installed but
    not enabled. Thanks to Peter De Wachter for the patch. (Closes: #519017)
  * Output path to temp directory if -k is used. (Closes: #466112)

 -- Holger Levsen <holger@debian.org>  Tue, 10 Mar 2009 00:43:22 +0100

piuparts (0.34) unstable; urgency=low

  [ Holger Levsen ]
  * Mount /selinux on systems where selinux is enabled. Thanks to Filippo
    Giunchedi for the patch! (CLoses: 507171)
  * Remove wrong advice in debian/copyright which irritated lintian.

  [ Filippo Giunchedi ]
  * Check for any output when running cron files in addition to exit code

 -- Holger Levsen <holger@debian.org>  Fri, 27 Feb 2009 12:34:31 +0100

piuparts (0.33) unstable; urgency=low

  * Added --bindmount option, thanks to Aníbal Monsalve Salaza for the patch.
    (Closes: #496186)

 -- Holger Levsen <holger@debian.org>  Sat, 08 Nov 2008 17:07:22 +0000

piuparts (0.32) unstable; urgency=low

  [ John Wright ]
  * Fix a typo in how-to-use-piuparts.txt.

  [ Holger Levsen ]
  * Replace all references to sarge and etch with etch and lenny.
    (Closes: #466111)
  * Update README to reflect that piuparts runs fine in etch.
  * Rename the post_upgrade custom script to post_distupgrade and introduce
    pre_distupgrade.
  * Bumped standards version, no changes needed.

 -- Holger Levsen <holger@debian.org>  Fri, 17 Oct 2008 10:28:14 +0000

piuparts (0.31) unstable; urgency=low

  [ Lars Wirzenius ]
  * piuparts.docbook: Added a few words of description of the tarball
    that -b expects. (Closes: 466048)

  [ Lucas Nussbaum ]
  * Added a --debfoster-options option, to allow the user to override
    debfoster's default options and test with more packages installed
    in the chroot. (Closes: #458922)
  * Mention piuparts -s in in how-to-use-piuparts.txt.
  * Finally fixes the check for broken symlinks. Thanks go to
    Tobias Grimm for the patch. (Closes: #468157, 478587)
  * Ignore /var/cache/ldconfig/aux-cache.
  * Added myself to uploaders.
  * Keep /proc mounted. Switch to calling tar directly in
    pack_into_tgz(). Minor refactorings. Thanks go to Tobias Grimm
    for the patch. (Closes: #478577)
  * Move piuparts to priority: extra, since it depends on debootstrap which
    is extra. (Closes: #477634)

  [ Luk Claes ]
  * Added -w to lsof call to suppress warnings. (Closes: #466102).

  [ Holger Levsen ]
  * Add a copyright statement to debian/copyright.
  * Add support for post_upgrade custom script.
  * Minor fixes in how-to-use-piuparts.txt.
  * piuparts.docbook: Correct the path to dtd, it's
    /usr/share/xml/docbook/schema/dtd/4.1.2/docbookx.dtd and add a
    build-dependency for docbook-xml

 -- Holger Levsen <holger@debian.org>  Sun, 11 May 2008 22:17:52 +0200

piuparts (0.30) unstable; urgency=low

  * piuparts.py:
    - Implement Chroot.create_temp_tgz_file() (since it's used in the VirtServ
      subclass)
    - Fix a typo -- chroot.create_temp_tgz() was being called instead of
      chroot.create_temp_tgz_file() (Closes: #465416)

 -- John Wright <jsw@debian.org>  Thu, 14 Feb 2008 20:32:35 -0700

piuparts (0.29) unstable; urgency=low

  [ Ana Beatriz Guerrero Lopez ]
  * Updated uploaders, remove Amaya and Alastair.

  [ Lars Wirzenius ]
  * piuparts.py: Call "apt-get update" before calling Chroot.minimize, so
    that we can find the debfoster package on Ubuntu.
  * debian/control: Fixed "Uploaders:" to have my preferred e-mail address
    (liw@iki.fi) instead of my Debian one.
  * piuparts.py: Added -D option to set Debian flavor, plus two sets of
    default settings depending on the flavor, one for Debian itself, and
    another for Ubuntu. The settings choose default mirror and distribution
    set (sid vs gutsy). This will allow an Ubuntu version of the package
    to set defaults at package building time.
  * piuparts.py: Report target of broken symlink correctly, instead of
    saying "True".
  * piuparts.py: Use lsb-release to guess the Debian flavor.
  * debian/control: Added dependency on lsb-release.
  * piuparts-master.py: Make the master write summary of total pass/fail
    packages, plus status per binary package. This is for having the
    Debian PTS and the Ubuntu developer weather report show summaries
    of piuparts results.
  * integraged changes from Ubuntu by Ian Jackson to support autopkgtest.
  * wrapped long lines in debian/control.

  [ Holger Levsen ]
  * Added myself to uploaders.
  * Added Homepage: header to debian/control and changed the homepage to be
    https://wiki.debian.org/piuparts.
  * Use Vcs-* headers in debian/control instead of XS-Vcs-*.
  * Bumped policy version to 3.7.3.
  * Updated download location in debian/copyright.

  [ John Wright ]
  * Change the --warn-on-others implementation to create a dummy metapackage
    with the needed dependencies and install it in the chroot, rather than
    using "apt-get install package package-".  The previous implementation
    had issues when the package was already installed (and especially if the
    package had essential packages in its reverse dependencies).  This has
    the pleasant side-effect of making --warn-on-others work both with and
    without --apt. (Closes: #458929)
  * Fix a bug in check_for_broken_symlinks(): the targets for the broken
    symlinks (used for logging) were being read from files on the real root
    filesystem, rather than in the chroot.

 -- Lars Wirzenius <liw@iki.fi>  Fri, 01 Feb 2008 16:38:38 +0200

piuparts (0.28) unstable; urgency=low

  * Fix an UnboundLocalError introduced in the --warn-on-others fix that would
    occur if run without the --apt option. (Closes: #443641)

 -- John Wright <jsw@debian.org>  Sat, 22 Sep 2007 23:32:17 -0600

piuparts (0.27) unstable; urgency=low

  * Add support for testing multiple distributions and architectures to
    piuparts-master.py and piuparts-slave.py.  Please see the README file,
    piuparts-master.conf.sample and piuparts-slave.conf.sample for more
    details. (Closes: #349365)
  * Fix the --warn-on-others option.  Now, dependencies are installed before
    the packages we wish to test, and an inventory is taken then, so that we
    can know which errors were caused by the packages explicitly specified on
    the command-line.  Currently, this requires --apt, and doesn't work quite
    as advertised if there are circular dependencies with the packages you wish
    to test (see the man page for more details). (Closes: #440310)
  * debian/control:
    - Update my email address in the Uploaders field

 -- John Wright <jsw@debian.org>  Sun, 16 Sep 2007 22:28:14 -0600

piuparts (0.26) unstable; urgency=low

  * Update list of ignored files. (Closes: #439592)
  * In the cron test, not executable files are not run. (Closes: #440141)

 -- Ana Beatriz Guerrero Lopez <ana@debian.org>  Fri, 31 Aug 2007 15:44:36 +0200

piuparts (0.25) unstable; urgency=low

  * Add the option to run custom scripts inside the piuparts chroot.
    Scripts are stored in a directory and give it as argument with the
    option --scriptsdir=/dir/with/the/scripts
    This feature is still experimental :)
  * Add custom-scripts.txt with information about the custom scripts.

 -- Ana Beatriz Guerrero Lopez <ana@debian.org>  Tue, 28 Aug 2007 14:39:32 +0200

piuparts (0.24) unstable; urgency=low

  * Add /var/lib/apt/extended_states to ignored_files. Thanks Anibal!
   (Closes: #434980)
  * Add quick howto about how to use piuparts under docs.
  * Add test that checks the output from the cron files left in the system
    after removing a package. This includes the option --skip-cronfiles-test,
    to allow skipping this test.

 -- Ana Beatriz Guerrero Lopez <ana@debian.org>  Mon, 20 Aug 2007 10:27:29 +0200

piuparts (0.23) unstable; urgency=low

  * Cosmetic change, now file owner and file are shown in the same line.
  * Add option --list-installed-files, that list files added/removed/modified
    to the chroot after the package's installation.  (Closes: #431821)
  * Add option --no-upgrade-test, that allows skip testing upgrade from an
    existing version in the archive. (Closes: #349933)

 -- Ana Beatriz Guerrero Lopez <ana@debian.org>  Tue, 10 Jul 2007 19:47:21 +0200

piuparts (0.22) unstable; urgency=low

  [ John Wright ]
  * debian/control:
    - Add XS-Vcs-Svn and XS-Vcs-Browser fields

  [ Ana Beatriz Guerrero Lopez ]
  * Rename piuparts.py.in back to piuparts.py.
  * Add option --skip-minimize that allows skip the minimize chroot step
    with debfoster.
  * Remove m4 substitution, and use sed instead. Drop Build-Depends on m4.
    (Closes: #431248)
  * Drop support for python 2.3 and add support for python 2.5.
  * debian/rules:
    - Remove execution of checkversion in package build, not longer needed.
  * debian/control:
    - Add myself to uploaders.
    - Add (future) piuparts website.

 -- Ana Beatriz Guerrero Lopez <ana@debian.org>  Wed, 04 Jul 2007 21:03:44 +0200

piuparts (0.21) unstable; urgency=low

  * Convert to Debian-native packaging style.  From now on, changes to piuparts
    will be tracked here.  (Closes: #389610)
  * Makefile:
    - Give docbook2x-man a --encoding=utf-8 argument.  It was failing to build.
    - Generate piuparts.py from piuparts.py.in, filling in the VERSION variable
      with the version from debian/changelog
  * debian/control:
    - Fix the name of the maintainer (we're the "piuparts developers team", not
      Lustre)
    - Correct my email address in the uploaders field
    - Add Build-Depends on m4
  * piuparts.py.in:
    - Don't call shellquote() on arguments, since we're not using the shell.
      (Closes: #386839)
    - Add a --warn-on-others option.  See the man page for details.
  * piuparts.docbook:
    - Document the --warn-on-others option.

 -- John Wright <john@movingsucks.org>  Thu, 21 Jun 2007 00:27:22 +0100

piuparts (0.20-3) unstable; urgency=low

  * New Maintainer(s): piuparts team. Closes: #390754.

 -- Alastair McKinstry <mckinstry@debian.org>  Mon, 23 Oct 2006 16:02:19 +0100

piuparts (0.20-2) unstable; urgency=low

  * Orphaning.

 -- Lars Wirzenius <liw@iki.fi>  Mon,  2 Oct 2006 23:43:00 +0300

piuparts (0.20-1) unstable; urgency=low

  * New upstream version. Fixed Debian bugs:
    - Symlink correctness checking was broken when symlinks pointed at
      symlinks. (Closes: #387796)
    - fails if a deb filename contains a "strange" char. (Closes: #386839)

 -- Lars Wirzenius <liw@iki.fi>  Fri, 22 Sep 2006 12:58:24 +0300

piuparts (0.19-1) unstable; urgency=low

  * New upstream version. No Debian bugs fixed.

 -- Lars Wirzenius <liw@iki.fi>  Fri,  8 Sep 2006 20:28:31 +0300

piuparts (0.18-1) unstable; urgency=low

  * New upstream version. No Debian bugs fixed.
  * debian/control: Updated for new Python policy.
  * debian/prerm, debian/postrm: Written. They compile/remove byte code
    files.

 -- Lars Wirzenius <liw@iki.fi>  Thu,  7 Sep 2006 20:42:03 +0300

piuparts (0.17-1) unstable; urgency=low

  * debian/control: Added dependency on lsof, since that is now used to
    check that there are no processes running inside the chroot.
  * New upstream version, fixes the following open bugs in Debian:
    - missing words in piuparts(1) (Closes: 362551)
    - default ignore pattern for papercut files added (Closes: #355401)

 -- Lars Wirzenius <liw@iki.fi>  Sun, 25 Jun 2006 19:35:19 +0300

piuparts (0.16-1) unstable; urgency=low

  * New upstream version. Fixes the following bugs reported against the
    Debian package:
    - TODO: keep track of bugs to show expected failures and unexpected
      successes (Closes: #353215)
    - It would be nice if the chroot were updated before the snapshot
      (Closes: #356678)
  * debian/control: Made the dependency on debootstrap be versioned.
    Closes: #355875.

 -- Lars Wirzenius <liw@iki.fi>  Fri, 22 Mar 2006 22:40:00 +0200

piuparts (0.15-1) unstable; urgency=low

  * New upstream version. Includes fixes for Debian bugs:
    - "Specify packages to use for testing" (Closes: #354811)
    - "Misleading documentation of -v" (Closes: #352941)

 -- Lars Wirzenius <liw@iki.fi>  Wed, 01 Mar 2006 20:53:00 +0200

piuparts (0.14-1) unstable; urgency=low

  * New upstream version. Includes fix for:
    - "piuparts should flag as an error a failed installation of a dependency"
      (Closes: #343324)

 -- Lars Wirzenius <liw@iki.fi>  Sun, 18 Dec 2005 23:22:00 +0200

piuparts (0.13-1) unstable; urgency=low

  * New upstream version.
  * debian/changelog: Minor tweaking to the description.

 -- Lars Wirzenius <liw@iki.fi>  Sat, 12 Nov 2005 00:53:04 +0200

piuparts (0.12-1) unstable; urgency=low

  * New upstream version. Fixes bug in Debian:
    - dist-upgrade to experimental does not work (now documented as a
      feature). Closes: #330749.

 -- Lars Wirzenius <liw@iki.fi>  Mon, 17 Oct 2005 21:03:12 +0300

piuparts (0.11-1) unstable; urgency=low

  * New upstream version. Fixes bugs in Debian:
    - Checks whether there are packages on the command line before creating
      a chroot. Closes: #322441.
    - apt-get configured to allow unauthenticated repositories.
      Closes: #326705.

 -- Lars Wirzenius <liw@iki.fi>  Fri, 14 Oct 2005 01:16:25 +0300

piuparts (0.10-1) unstable; urgency=low

  * New upstream version.

 -- Lars Wirzenius <liw@iki.fi>  Thu, 15 Sep 2005 23:31:30 +0300

piuparts (0.9-1) unstable; urgency=low

  * New upstream version, fixes bugs reported against Debian:
    - Upstream version number in Debian package and in upstream sources
      now match. Closes: #326058.
    - Files reported by piuparts are now associated with their packages,
      when possible. Closes: #324248.
  * debian/rules: Added "checkversion" target to make sure we no longer
    do stupid things like #326058, at least in the Debian package.

 -- Lars Wirzenius <liw@iki.fi>  Fri, 09 Sep 2005 00:34:36 +0300

piuparts (0.8-1) unstable; urgency=low

  * New upstream version, fixes bugs:
    - Example in manual page now works (Closes: #319990)
    - Temporary directories are now removed on failure (Closes: #323653)
    - Parsing /etc/apt/sources.list now better (Closes: #319989)
    - Temporary directorys are now put in $TMPDIR or /etc (Closes: #322440)
  * debian/control: Added build-depends on docbook2x. Closes: #318693
  * debian/changelog: Added note about upstream source repository.

 -- Lars Wirzenius <liw@iki.fi>  Mon, 29 Aug 2005 23:03:32 +0300

piuparts (0.7-1) unstable; urgency=low

  * New upstream version.
  * This is the first package that will be uploaded to the Debian archive.

 -- Lars Wirzenius <liw@iki.fi>  Fri, 15 Jul 2005 13:09:00 +0300

piuparts (0.6-1) unstable; urgency=low

  * First release of the Debian package.

 -- Lars Wirzenius <liw@iki.fi>  Tue,  5 Jul 2005 20:08:00 +0300<|MERGE_RESOLUTION|>--- conflicted
+++ resolved
@@ -1,113 +1,3 @@
-<<<<<<< HEAD
-piuparts (0.78) UNRELEASED; urgency=medium
-
-  [ Andreas Beckmann ]
-  * piuparts.py:
-    - Refactor internal handling of reference chroot state.
-    - Do not run custom scripts before/after installing fake essential
-      packages.
-    - Only warn on broken symlinks found between installing the dependencies
-      of the package to be tested and installing the package itself.
-    - Keep track of md5sums of the list of available packages in the chroot
-      to recognize mirror pushes during distupgrade tests and outdated
-      --end-meta meta-data.
-    - Mount a new devpts instance on /dev/pts and /dev/ptmx inside the chroot
-      for better pty separation from the host. Inspired by pbuilder.
-    - Arguments to the --ignore/--ignore-regexp options (and internal
-      ignored_files/ignored_patterns settings) that are prefixed with a ':'
-      will verbosely log the ignored files if matched.
-    - New option --upgrade-before-dist-upgrade for 2-stage upgrades:
-      'apt-get upgrade && apt-get dist-upgrade'.
-  * piuparts.conf:
-    - Use more aliases for mapping between releases and codenames to reduce
-      the amount of changes needed on "moving targets" (like stable22sid)
-      after a stable Debian release.
-    - Set keyring for archived distros to debian-archive-removed-keys.gpg.
-  * piuparts.conf.anbe: Add some more example sections.
-  * piupartslib/packagesdb.py:
-    - Add new state "outdated" to ignore packages if a dependency distro
-      already has a newer version.  (Closes: #856846)
-    - Resolve packages in "outdated" state after dependency databases are
-      initialized.
-  * piuparts-slave.py:
-    - Run piuparts on dummy package "TARBALL" (but skip tests) to create
-      tarballs.
-    - Add "chroot-meta-auto" config option to automatically maintain cached
-      target chroot meta data (using --end-meta and --save-end-meta) for
-      distupgrade tests instead of generating it on-the-fly.
-    - Flush pending logfiles upon startup.
-  * piuparts-analyze.py:
-    - Process newest logfiles first, in case of timeouts.
-    - Drop report_packages_with_many_logs(), obsoleted by archiving old logs.
-    - Remove support for magic "$DISTRO/None" versions.
-  * piuparts-report.py:
-    - Plot all states in the graphs.
-    - Support new states in plots (varying number of columns in counts.txt).
-    - Reorder stacking in the bts_stats plot.
-    - Defer rewriting unmodified maintainer and source summaries, refresh them
-      once per month.
-  * custom-scripts: Check for dummy package "TARBALL" to detect tarball
-    creation phase.
-  * scripts/is_testable_uninstallable:
-    - Add exceptions to skip distupgrades of many buggy ancient packages.
-      (Closes: #688250, #696081)
-  * scripts/post_setup_dummy_users: Skip regular users when testing dpsyco*.
-  * scripts/pre_distupgrade_exceptions:
-    - Disable APT::Immediate-Configure on some squeeze->wheezy upgrade paths.
-    - Add exceptions for old buggy packages.
-  * scripts/post_{setup,distupgrade}_zz_backports: Avoid downgrading
-    systemd/udev from jessie-backports to jessie during removal phase.
-    (Closes: #856845)
-  * scripts-broken-symlinks/post_install_extras_unbreak_symlinks: New script
-    for "fixing" some broken symlinks (e.g. by installing selected suggested
-    packages) in tests using --fail-on-broken-symlinks.
-  * scripts-debug-triggers/: New scripts for enabling dpkg trigger debugging.
-  * conf/crontab-*: Set PATH and run scripts without absolute path.
-  * master-bin/detect_archive_issues:
-    - Look at failed logs older than 24 hours (48 hours previously).
-    - Mark logfiles for immediate recycling upon first appearance.
-    - Run twice per day, moving new logs to untestable within 24-36 hours.
-  * master-bin/detect_network_issues:
-    - Report the issues found in each logfile.
-    - Detect alternate wording of gpg verification error.
-  * master-bin/detect_piuparts_issues:
-    - Report the issues found in each logfile.
-    - Recognize more problems caused by a full filesystem.
-    - Recognize more failures when connecting to databases.
-
-  [ Holger Levsen ]
-  * update TODO. Work on buster has begun. \o/
-  * generate_daily_report.in: only add runtime to external script output if
-    not already included.
-  * master-bin/report_untestable_packages.in:
-    - also report runtime.
-    - only act on sections with precedence < 100.
-  * master-bin/detect_network_issues.in:
-    - dynamically report detected issues.
-    - move check for outdated reference chroot to detect_piuparts_issues.
-  * master-bin/detect_piuparts_issues.in:
-    - dynamically report detected issues.
-  * instances/piuparts.conf-template.pejacevic:
-    - Add new suites to be tested:
-      - stable2sid, upgrading jessie -> sid (skipping testing/stretch) to find
-        possible upgrade problems before a package migrates to testing
-      - stable22sid, upgrading jessie -> stretch -> sid
-      - oldstable222sid, upgrading from wheezy -> jessie -> stretch -> sid
-        (Closes: #859620)
-      - jessie2Xstretch-rcmd, doing two-stage upgrades (apt-get update &&
-        apt-get dist-upgrade) from jessie to stretch (with
-        --install-recommends)
-    - Adjust precedences for most of the tested suites, set precedence to 100
-      for suites which don't change anymore.
-    - Set idle-sleep to 3600 seconds, the results pages are only updated twice
-      a day anyway.
-  * Update README_server.txt.
-  * htdocs/index.tpl: announce new suites.
-
- -- Andreas Beckmann <anbe@debian.org>  Sun, 12 Mar 2017 23:30:21 +0100
-
-=======
->>>>>>> 58eedac3
 piuparts (0.77) unstable; urgency=medium
 
   [ Andreas Beckmann ]
