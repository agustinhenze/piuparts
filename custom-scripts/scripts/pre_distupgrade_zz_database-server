--- conflicted
+++ resolved
@@ -53,20 +53,6 @@
 		;;
 esac
 
-<<<<<<< HEAD
-if [ "$PIUPARTS_DISTRIBUTION_NEXT" = "stretch" ]; then
-	case ${PIUPARTS_OBJECTS%%=*} in
-		bacula-director-mysql|\
-		bacula-director-mysql-dbg)
-			# (new) transitively recommended package mariadb-server-x.y gets
-			# configured (and the server started) too late (after ourselves)
-			RETRY="retry_configure_pending"
-			;;
-	esac
-fi
-
-=======
->>>>>>> 58eedac3
 for pkg in $CANDIDATES
 do
 	if is_installed "$pkg"
